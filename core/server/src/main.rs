--- conflicted
+++ resolved
@@ -1,36 +1,22 @@
 //use tokio::runtime::Runtime;
 #[macro_use]
 extern crate log;
-<<<<<<< HEAD
 // External uses
 use clap::{App, Arg};
 use futures::{channel::mpsc, executor::block_on, SinkExt, StreamExt};
 use tokio::runtime::Runtime;
 // Workspace uses
-=======
-// Built-in deps
-use std::sync::mpsc::channel;
-use std::thread;
-use std::time::Duration;
-// External deps
-use clap::{App, Arg};
-use futures::channel::mpsc as fmpsc;
-// Workspace deps
 use models::node::config::{PROVER_GONE_TIMEOUT, PROVER_PREPARE_DATA_INTERVAL};
-use models::StateKeeperRequest;
->>>>>>> 5ba2b712
 use server::api_server::start_api_server;
 use server::block_proposer::run_block_proposer_task;
 use server::committer::run_committer;
 use server::eth_watch::start_eth_watch;
-<<<<<<< HEAD
 use server::mempool::run_mempool_task;
-=======
 use server::prover_server::start_prover_server;
->>>>>>> 5ba2b712
 use server::state_keeper::{start_state_keeper, PlasmaStateKeeper};
 use server::{eth_sender, ConfigurationOptions};
 use std::cell::RefCell;
+use std::time::Duration;
 use storage::ConnectionPool;
 use web3::types::H160;
 
@@ -61,7 +47,6 @@
 
     debug!("starting server");
 
-<<<<<<< HEAD
     let storage = connection_pool
         .access_storage()
         .expect("db connection failed for committer");
@@ -72,30 +57,6 @@
         .expect("contract_addr empty in server_config")[2..]
         .parse()
         .expect("contract_addr in db wrong");
-=======
-    // handle ctrl+c
-    let (stop_signal_sender, stop_signal_receiver) = channel();
-    {
-        let stop_signal_sender = stop_signal_sender.clone();
-        ctrlc::set_handler(move || {
-            stop_signal_sender.send(true).expect("crtlc signal send");
-        })
-        .expect("Error setting Ctrl-C handler");
-    }
-
-    let contract_addr: H160 = {
-        let storage = connection_pool
-            .access_storage()
-            .expect("failed to connect to db");
-        storage
-            .load_config()
-            .expect("failed to load server config")
-            .contract_addr
-            .expect("contract_address is empty in server_config")[2..]
-            .parse()
-            .expect("failed to parse contract_addr")
-    };
->>>>>>> 5ba2b712
     if contract_addr != config_opts.contract_eth_addr {
         panic!(
             "Contract addresses mismatch! From DB = {}, from env = {}",
@@ -167,7 +128,7 @@
         config_opts.clone(),
     );
     start_prover_server(
-        connection_pool,
+        connection_pool.clone(),
         config_opts.prover_server_address,
         Duration::from_secs(PROVER_GONE_TIMEOUT as u64),
         Duration::from_secs(PROVER_PREPARE_DATA_INTERVAL),
