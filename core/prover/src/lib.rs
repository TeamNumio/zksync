#[macro_use]
extern crate log;

use rand::OsRng;
use std::fmt;
use std::iter::Iterator;
use std::sync::{
    atomic::{AtomicBool, AtomicUsize, Ordering},
    Arc,
};
use std::thread;
use std::time::Duration;

use bellman::groth16::{
    create_random_proof, prepare_verifying_key, verify_proof, Parameters, Proof,
};
use circuit::account::AccountWitness;
use circuit::circuit::FranklinCircuit;
use circuit::witness::close_account::*;
use circuit::witness::deposit::*;
use circuit::witness::noop::noop_operation;
use circuit::witness::transfer::*;
use circuit::witness::transfer_to_new::*;
use circuit::witness::utils::*;
use circuit::witness::withdraw::*;
use ff::{Field, PrimeField};
use franklin_crypto::alt_babyjubjub::AltJubjubBn256;
use franklin_crypto::jubjub::JubjubEngine;
use models::circuit::account::CircuitAccount;
use models::circuit::CircuitAccountTree;
use models::merkle_tree::PedersenHasher;
use models::node::Account;
use models::node::*;
use models::params as franklin_constants;
use models::primitives::pack_bits_into_bytes_in_order;
use models::EncodedProof;
use plasma::state::PlasmaState;
use tokio::prelude::*;
use tokio::runtime::current_thread::Handle;
use tokio::sync::oneshot::Sender;
use tokio::timer;

use num_traits::cast::ToPrimitive;
// use models::circuit::encoder;
// use models::config::{
//    DEPOSIT_BATCH_SIZE, EXIT_BATCH_SIZE, PROVER_CYCLE_WAIT, PROVER_TIMEOUT, PROVER_TIMER_TICK,
//    RUNTIME_CONFIG,
// };
use storage::StorageProcessor;

use bigdecimal::BigDecimal;
use models::primitives::{serialize_g1_for_ethereum, serialize_g2_for_ethereum};

pub struct Prover<E: JubjubEngine> {
    pub operation_batch_size: usize,
    pub current_block_number: BlockNumber,
    pub accounts_tree: CircuitAccountTree,
    pub parameters: BabyParameters,
    pub jubjub_params: E::Params,
    pub worker: String,
    pub prover_id: i32,
    pub current_job: Arc<AtomicUsize>,
}

pub type BabyProof = Proof<Engine>;
pub type BabyParameters = Parameters<Engine>;
pub type BabyProver = Prover<Engine>;

#[derive(Debug)]
pub enum BabyProverErr {
    InvalidAmountEncoding,
    InvalidFeeEncoding,
    InvalidSender,
    InvalidRecipient,
    InvalidTransaction(String),
    IoError(std::io::Error),
    Other(String),
}

impl BabyProverErr {
    fn description(&self) -> String {
        match *self {
            BabyProverErr::InvalidAmountEncoding => {
                "transfer amount is malformed or too large".to_owned()
            }
            BabyProverErr::InvalidFeeEncoding => {
                "transfer fee is malformed or too large".to_owned()
            }
            BabyProverErr::InvalidSender => "sender account is unknown".to_owned(),
            BabyProverErr::InvalidRecipient => "recipient account is unknown".to_owned(),
            BabyProverErr::InvalidTransaction(ref reason) => format!("invalid tx data: {}", reason),
            BabyProverErr::IoError(_) => "encountered an I/O error".to_owned(),
            BabyProverErr::Other(ref reason) => format!("Prover error: {}", reason),
        }
    }
}

impl fmt::Display for BabyProverErr {
    fn fmt(&self, f: &mut fmt::Formatter) -> Result<(), fmt::Error> {
        if let BabyProverErr::IoError(ref e) = *self {
            write!(f, "I/O error: ")?;
            e.fmt(f)
        } else {
            write!(f, "{}", self.description())
        }
    }
}

#[derive(Debug)]
pub struct FullBabyProof {
    proof: BabyProof,
    inputs: [Fr; 1],
    public_data: Vec<u8>,
}

fn read_parameters(file_name: &str) -> Result<BabyParameters, BabyProverErr> {
    use std::fs::File;
    use std::io::BufReader;

    let f_r = File::open(file_name);
    if f_r.is_err() {
        return Err(BabyProverErr::IoError(f_r.err().unwrap()));
    }
    let mut r = BufReader::new(f_r.unwrap());
    let circuit_params = BabyParameters::read(&mut r, true);

    if circuit_params.is_err() {
        return Err(BabyProverErr::IoError(circuit_params.err().unwrap()));
    }

    Ok(circuit_params.unwrap())
}

fn extend_accounts<I: Sized + Iterator<Item = (AccountId, Account)>>(
    tree: &mut CircuitAccountTree,
    accounts: I,
) {
    for e in accounts {
        let acc_number = e.0;
        let leaf_copy = CircuitAccount::from(e.1.clone());
        tree.insert(acc_number, leaf_copy);
    }
}

// IMPORTANT: prover does NOT care about some ordering of the transactions, so blocks supplied here MUST be ordered
// for the application layer

impl BabyProver {
    // Outputs
    // - 8 uint256 for encoding of the field elements
    // - one uint256 for new root hash
    // - uint256 block number
    // - uint256 total fees
    // - Bytes public data
    //
    // Old root is available to take from the storage of the smart-contract
    pub fn encode_proof(proof: &FullBabyProof) -> Result<EncodedProof, Err> {
        // proof
        // pub a: E::G1Affine,
        // pub b: E::G2Affine,
        // pub c: E::G1Affine

        let (a_x, a_y) = serialize_g1_for_ethereum(proof.proof.a);

        let ((b_x_0, b_x_1), (b_y_0, b_y_1)) = serialize_g2_for_ethereum(proof.proof.b);

        let (c_x, c_y) = serialize_g1_for_ethereum(proof.proof.c);

        // let new_root = serialize_fe_for_ethereum(proof.inputs[1]);

        // let total_fees = serialize_fe_for_ethereum(proof.total_fees);

        // let block_number = serialize_fe_for_ethereum(proof.block_number);

        // let public_data = proof.public_data.clone();

        let p = [a_x, a_y, b_x_0, b_x_1, b_y_0, b_y_1, c_x, c_y];

        // EncodedProof{
        //     groth_proof: [a_x, a_y, b_x_0, b_x_1, b_y_0, b_y_1, c_x, c_y],
        //     //block_number: block_number,
        // };

        Ok(p)
    }

    pub fn create(worker: String) -> Result<BabyProver, BabyProverErr> {
        let storage =
            StorageProcessor::establish_connection().expect("db connection failed for prover");
        let (last_block, accounts) = storage
            .load_verified_state()
            .expect("db must be functional");
        info!("Last block is: {}", last_block);
        debug!("Accounts: {:?}", accounts);
        let initial_state = PlasmaState::new(accounts, last_block);

        info!("Reading proving key, may take a while");

        let path = {
            let mut key_file_path = std::path::PathBuf::new();
            key_file_path.push(&std::env::var("KEY_DIR").expect("KEY_DIR not set"));
            key_file_path.push(&format!("{}", franklin_constants::BLOCK_SIZE_CHUNKS));
            key_file_path.push(franklin_constants::KEY_FILENAME);
            key_file_path
        };
        debug!("Reading key from {}", path.to_str().unwrap());
        let franklin_circuit_params = read_parameters(&path.to_str().unwrap());
        if franklin_circuit_params.is_err() {
            return Err(franklin_circuit_params.err().unwrap());
        }

        debug!("Done reading franklin key");

        info!("Copying states to balance tree");

        // TODO: replace with .clone() by moving PedersenHasher to static context
        let mut tree = CircuitAccountTree::new(franklin_constants::ACCOUNT_TREE_DEPTH as u32);
        extend_accounts(&mut tree, initial_state.get_accounts().into_iter());

        let root = tree.root_hash();

        let state_block_number = initial_state.block_number;

        info!(
            "Initial root hash is {} for block {}",
            root, state_block_number
        );

        let supplied_root = initial_state.root_hash();
        info!("supplied_root is: {}", supplied_root);
        if root != supplied_root {
            return Err(BabyProverErr::Other("root did not change".to_owned()));
        }

        let jubjub_params = AltJubjubBn256::new();

        let prover_id = storage
            .register_prover(&worker)
            .expect("getting prover id failed");

        Ok(Self {
            operation_batch_size: franklin_constants::BLOCK_SIZE_CHUNKS,
            current_block_number: state_block_number,
            accounts_tree: tree,
            parameters: franklin_circuit_params.unwrap(),
            jubjub_params,
            current_job: Arc::new(AtomicUsize::new(0)),
            worker,
            prover_id,
        })
    }
}

type Err = BabyProverErr;

impl BabyProver {
    fn rewind_state(
        &mut self,
        storage: &StorageProcessor,
        expected_current_block: BlockNumber,
    ) -> Result<(), String> {
        info!(
            "rewinding the state from block #{} to #{}",
            self.current_block_number, expected_current_block
        );
        let (_, new_accounts) = storage
            .load_committed_state(Some(expected_current_block))
            .map_err(|e| format!("load_state_diff failed: {}", e))?;

        let mut tree = CircuitAccountTree::new(franklin_constants::ACCOUNT_TREE_DEPTH as u32);
        extend_accounts(&mut tree, new_accounts.into_iter());

        self.accounts_tree = tree;
        self.current_block_number = expected_current_block;
        Ok(())
    }

    fn make_proving_attempt(&mut self) -> Result<(), String> {
        let phasher = PedersenHasher::<Engine>::default();
        let params = &AltJubjubBn256::new();

        let storage = StorageProcessor::establish_connection()
            .map_err(|e| format!("establish_connection failed: {}", e))?;
        let job = storage
            .fetch_prover_job(&self.worker, config::PROVER_TIMEOUT)
            .map_err(|e| format!("fetch_prover_job failed: {}", e))?;

        if let Some(job) = job {
            let block_number = job.block_number as BlockNumber;
            info!(
                "prover {} got a new job for block {}",
                &self.worker, block_number
            );
            self.current_job.store(job.id as usize, Ordering::Relaxed);

            // load state delta self.current_block_number => block_number (can go both forwards and backwards)
            let expected_current_block = block_number - 1;
            if self.current_block_number != expected_current_block {
                self.rewind_state(&storage, expected_current_block)?;
            }
            let initial_root = self.accounts_tree.root_hash();

            for (index, item) in &self.accounts_tree.items {
                info!("index: {}, item: {}", index, item.pub_key_hash);
            }
            let block = storage
                .load_committed_block(block_number)
                .ok_or("load_committed_block failed")?;
            let ops = storage.get_block_operations(block.block_number).unwrap();

            drop(storage);
            let mut operations = vec![];
            let mut pub_data = vec![];
            let mut fees = vec![];
            for op in ops {
                match op {
                    FranklinOp::Deposit(deposit) => {
                        let deposit_witness = apply_deposit_tx(&mut self.accounts_tree, &deposit);

                        let (
                            signature,
                            first_sig_msg,
                            second_sig_msg,
                            third_sig_msg,
                            sender_x,
                            sender_y,
                        ) = generate_dummy_sig_data(
                            &deposit_witness.get_sig_bits(),
                            &phasher,
                            &params,
                        );
                        let deposit_operations = calculate_deposit_operations_from_witness(
                            &deposit_witness,
                            &first_sig_msg,
                            &second_sig_msg,
                            &third_sig_msg,
<<<<<<< HEAD
                            &signature,
=======
                            signature,
>>>>>>> 5227b040
                            &sender_x,
                            &sender_y,
                        );
                        operations.extend(deposit_operations);
<<<<<<< HEAD
=======
                        fees.push((BigDecimal::from(0), deposit.priority_op.token));
>>>>>>> 5227b040
                        pub_data.extend(deposit_witness.get_pubdata());
                    }
                    FranklinOp::Transfer(transfer) => {
                        let transfer_witness =
                            apply_transfer_tx(&mut self.accounts_tree, &transfer);
                        let (
                            signature,
                            first_sig_msg,
                            second_sig_msg,
                            third_sig_msg,
                            sender_x,
                            sender_y,
                        ) = generate_dummy_sig_data(
                            &transfer_witness.get_sig_bits(),
                            &phasher,
                            &params,
                        );
                        let transfer_operations = calculate_transfer_operations_from_witness(
                            &transfer_witness,
                            &first_sig_msg,
                            &second_sig_msg,
                            &third_sig_msg,
<<<<<<< HEAD
                            &signature,
=======
                            signature,
>>>>>>> 5227b040
                            &sender_x,
                            &sender_y,
                        );
                        operations.extend(transfer_operations);
                        fees.push((transfer.tx.fee, transfer.tx.token));
                        pub_data.extend(transfer_witness.get_pubdata());
                    }
                    FranklinOp::TransferToNew(transfer_to_new) => {
                        let transfer_to_new_witness =
                            apply_transfer_to_new_tx(&mut self.accounts_tree, &transfer_to_new);
                        let (
                            signature,
                            first_sig_msg,
                            second_sig_msg,
                            third_sig_msg,
                            sender_x,
                            sender_y,
                        ) = generate_dummy_sig_data(
                            &transfer_to_new_witness.get_sig_bits(),
                            &phasher,
                            &params,
                        );
                        let transfer_to_new_operations =
                            calculate_transfer_to_new_operations_from_witness(
                                &transfer_to_new_witness,
                                &first_sig_msg,
                                &second_sig_msg,
                                &third_sig_msg,
<<<<<<< HEAD
                                &signature,
=======
                                signature,
>>>>>>> 5227b040
                                &sender_x,
                                &sender_y,
                            );
                        operations.extend(transfer_to_new_operations);
                        fees.push((transfer_to_new.tx.fee, transfer_to_new.tx.token));
                        pub_data.extend(transfer_to_new_witness.get_pubdata());
                    }
                    FranklinOp::Withdraw(withdraw) => {
                        let withdraw_witness =
                            apply_withdraw_tx(&mut self.accounts_tree, &withdraw);
                        let (
                            signature,
                            first_sig_msg,
                            second_sig_msg,
                            third_sig_msg,
                            sender_x,
                            sender_y,
                        ) = generate_dummy_sig_data(
                            &withdraw_witness.get_sig_bits(),
                            &phasher,
                            &params,
                        );
                        let withdraw_operations = calculate_withdraw_operations_from_witness(
                            &withdraw_witness,
                            &first_sig_msg,
                            &second_sig_msg,
                            &third_sig_msg,
<<<<<<< HEAD
                            &signature,
=======
                            signature,
>>>>>>> 5227b040
                            &sender_x,
                            &sender_y,
                        );
                        operations.extend(withdraw_operations);
                        fees.push((withdraw.tx.fee, withdraw.tx.token));
                        pub_data.extend(withdraw_witness.get_pubdata());
                    }
                    FranklinOp::Close(close) => {
                        let close_account_witness =
                            apply_close_account_tx(&mut self.accounts_tree, &close);
                        let (
                            signature,
                            first_sig_msg,
                            second_sig_msg,
                            third_sig_msg,
                            sender_x,
                            sender_y,
                        ) = generate_dummy_sig_data(
                            &close_account_witness.get_sig_bits(),
                            &phasher,
                            &params,
                        );
                        let close_account_operations =
                            calculate_close_account_operations_from_witness(
                                &close_account_witness,
                                &first_sig_msg,
                                &second_sig_msg,
                                &third_sig_msg,
<<<<<<< HEAD
                                &signature,
=======
                                signature,
>>>>>>> 5227b040
                                &sender_x,
                                &sender_y,
                            );
                        operations.extend(close_account_operations);
                        pub_data.extend(close_account_witness.get_pubdata());
                    }
                    FranklinOp::FullExit(_) => unimplemented!("FullExit"),
                }
            }
            if operations.len() < franklin_constants::BLOCK_SIZE_CHUNKS {
                for _ in 0..franklin_constants::BLOCK_SIZE_CHUNKS - operations.len() {
                    let (
                        signature,
                        first_sig_msg,
                        second_sig_msg,
                        third_sig_msg,
                        sender_x,
                        sender_y,
                    ) = generate_dummy_sig_data(&[false], &phasher, &params);
                    operations.push(noop_operation(
                        &self.accounts_tree,
                        block.fee_account,
                        &first_sig_msg,
                        &second_sig_msg,
                        &third_sig_msg,
<<<<<<< HEAD
                        &signature,
=======
                        signature,
>>>>>>> 5227b040
                        &sender_x,
                        &sender_y,
                    ));
                    pub_data.extend(vec![false; 64]);
                }
            }
            assert_eq!(pub_data.len(), 64 * franklin_constants::BLOCK_SIZE_CHUNKS);
            assert_eq!(operations.len(), franklin_constants::BLOCK_SIZE_CHUNKS);

            let validator_acc = self
                .accounts_tree
                .get(block.fee_account as u32)
                .expect("fee_account is not empty");
            let mut validator_balances = vec![];
            for i in 0..1 << franklin_constants::BALANCE_TREE_DEPTH {
                //    validator_balances.push(Some(validator_acc.subtree.get(i as u32).map(|s| s.clone()).unwrap_or(Balance::default())));
                let balance_value = match validator_acc.subtree.get(i as u32) {
                    None => Fr::zero(),
                    Some(bal) => bal.value,
                };
                validator_balances.push(Some(balance_value));
            }
            let mut root_after_fee: Fr = self.accounts_tree.root_hash();
            let mut validator_account_witness: AccountWitness<Engine> = AccountWitness {
                nonce: None,
                pub_key_hash: None,
            };
            for (fee, token) in fees {
                info!("fee, token: {}, {}", fee, token);
                let (root, acc_witness) = apply_fee(
                    &mut self.accounts_tree,
                    block.fee_account,
                    u32::from(token),
                    fee.to_u128().unwrap(),
                );
                root_after_fee = root;
                validator_account_witness = acc_witness;
            }

            info!("root after fees {}", root_after_fee);
            info!("block new hash {}", block.new_root_hash);
            assert_eq!(root_after_fee, block.new_root_hash);
            let (validator_audit_path, _) =
                get_audits(&self.accounts_tree, block.fee_account as u32, 0);

            info!("Data for public commitment. pub_data: {:x?}, initial_root: {}, final_root: {}, validator_address: {}, block_number: {}",
                  pack_bits_into_bytes_in_order(pub_data.clone()), initial_root, root_after_fee, Fr::from_str(&block.fee_account.to_string()).unwrap(), Fr::from_str(&(block_number + 1).to_string()).unwrap()
            );
            let public_data_commitment = public_data_commitment::<Engine>(
                &pub_data,
                Some(initial_root),
                Some(root_after_fee),
                Some(Fr::from_str(&block.fee_account.to_string()).unwrap()),
                Some(Fr::from_str(&(block_number).to_string()).unwrap()),
            );

            let instance = FranklinCircuit {
                params: &self.jubjub_params,
                operation_batch_size: franklin_constants::BLOCK_SIZE_CHUNKS,
                old_root: Some(initial_root),
                new_root: Some(block.new_root_hash),
                block_number: Fr::from_str(&(block_number).to_string()),
                validator_address: Some(Fr::from_str(&block.fee_account.to_string()).unwrap()),
                pub_data_commitment: Some(public_data_commitment),
                operations: operations.clone(),
                validator_balances: validator_balances.clone(),
                validator_audit_path: validator_audit_path.clone(),
                validator_account: validator_account_witness.clone(),
            };

            // {
            //     let inst = FranklinCircuit {
            //         params: &self.jubjub_params,
            //         operation_batch_size: franklin_constants::BLOCK_SIZE_CHUNKS,
            //         old_root: Some(initial_root),
            //         new_root: Some(block.new_root_hash),
            //         block_number: Fr::from_str(&(block_number + 1).to_string()),
            //         validator_address: Some(Fr::from_str(&block.fee_account.to_string()).unwrap()),
            //         pub_data_commitment: Some(public_data_commitment.clone()),
            //         operations: operations,
            //         validator_balances: validator_balances,
            //         validator_audit_path: validator_audit_path,
            //         validator_account: validator_account_witness,
            //     };
            //     let mut cs = TestConstraintSystem::<Engine>::new();
            //     inst.synthesize(&mut cs).unwrap();

            //     warn!("unconstrained {}\n", cs.find_unconstrained());
            //     warn!("inputs {}\n", cs.num_inputs());
            //     warn!("num_constraints: {}\n", cs.num_constraints());
            //     warn!("is satisfied: {}\n", cs.is_satisfied());
            //     warn!("which is unsatisfied: {:?}\n", cs.which_is_unsatisfied());
            // }

            let mut rng = OsRng::new().unwrap();
            info!("Prover has started to work");
            // let tmp_cirtuit_params = generate_random_parameters(instance, &mut rng).unwrap();
            let proof = create_random_proof(instance, &self.parameters, &mut rng);
            if proof.is_err() {
                error!("proof can not be created: {}", proof.err().unwrap());
                return Err("proof can not be created".to_owned());
                //             return Err(BabyProverErr::Other("proof.is_err()".to_owned()));
            }
            let p = proof.unwrap();

            let pvk = prepare_verifying_key(&self.parameters.vk);

            info!(
                "Made a proof for initial root = {}, final root = {}, public_data_commitment = {}",
                initial_root,
                root_after_fee,
                public_data_commitment.to_hex()
            );
            let success = verify_proof(&pvk, &p.clone(), &[public_data_commitment]);
            if success.is_err() {
                error!(
                    "Proof is verification failed with error {}",
                    success.err().unwrap()
                );
                return Err("Proof verification has failed".to_owned());
                //             return Err(BabyProverErr::Other(
                //                 "Proof is verification failed".to_owned(),
                //             ));
            }
            if !success.unwrap() {
                error!("Proof is invalid");
                return Err("Proof is invalid".to_owned());
                //             return Err(BabyProverErr::Other("Proof is invalid".to_owned()));
            }

            info!("Proof generation is complete");

            let full_proof = FullBabyProof {
                proof: p,
                inputs: [public_data_commitment],
                // public_data: pub_data,
                public_data: vec![0 as u8; 10],
            };

            //        Ok(full_proof)

            let encoded = Self::encode_proof(&full_proof).expect("proof encoding failed");
            let storage = StorageProcessor::establish_connection()
                .map_err(|e| format!("establish_connection failed: {}", e))?;
            storage
                .store_proof(block_number, &encoded)
                .map_err(|e| format!("store_proof failed: {}", e))?;
        } else {
            thread::sleep(Duration::from_secs(config::PROVER_CYCLE_WAIT));
        }
        Ok(())
    }

    pub fn start_timer_interval(&self, rt: &Handle) {
        let job_ref = self.current_job.clone();
        rt.spawn(
            timer::Interval::new_interval(Duration::from_secs(config::PROVER_TIMER_TICK))
                .fold(job_ref, |job_ref, _| {
                    let job = job_ref.load(Ordering::Relaxed);
                    if job > 0 {
                        //debug!("prover is working on block {}", job);
                        if let Ok(storage) = StorageProcessor::establish_connection() {
                            let _ = storage.update_prover_job(job as i32);
                        }
                    }
                    Ok(job_ref)
                })
                .map(|_| ())
                .map_err(|_| ()),
        )
        .unwrap();
    }

    pub fn run(&mut self, shutdown_tx: Sender<()>, stop_signal: Arc<AtomicBool>) {
        info!("prover is running");
        while !stop_signal.load(Ordering::SeqCst) {
            if let Err(err) = self.make_proving_attempt() {
                error!("Error: {}", err);
            }
            self.current_job.store(0, Ordering::Relaxed);
        }
        info!("prover stopped");
        shutdown_tx.send(()).unwrap();
    }
}<|MERGE_RESOLUTION|>--- conflicted
+++ resolved
@@ -334,19 +334,11 @@
                             &first_sig_msg,
                             &second_sig_msg,
                             &third_sig_msg,
-<<<<<<< HEAD
                             &signature,
-=======
-                            signature,
->>>>>>> 5227b040
                             &sender_x,
                             &sender_y,
                         );
                         operations.extend(deposit_operations);
-<<<<<<< HEAD
-=======
-                        fees.push((BigDecimal::from(0), deposit.priority_op.token));
->>>>>>> 5227b040
                         pub_data.extend(deposit_witness.get_pubdata());
                     }
                     FranklinOp::Transfer(transfer) => {
@@ -369,11 +361,7 @@
                             &first_sig_msg,
                             &second_sig_msg,
                             &third_sig_msg,
-<<<<<<< HEAD
                             &signature,
-=======
-                            signature,
->>>>>>> 5227b040
                             &sender_x,
                             &sender_y,
                         );
@@ -402,11 +390,7 @@
                                 &first_sig_msg,
                                 &second_sig_msg,
                                 &third_sig_msg,
-<<<<<<< HEAD
                                 &signature,
-=======
-                                signature,
->>>>>>> 5227b040
                                 &sender_x,
                                 &sender_y,
                             );
@@ -434,11 +418,7 @@
                             &first_sig_msg,
                             &second_sig_msg,
                             &third_sig_msg,
-<<<<<<< HEAD
                             &signature,
-=======
-                            signature,
->>>>>>> 5227b040
                             &sender_x,
                             &sender_y,
                         );
@@ -467,11 +447,7 @@
                                 &first_sig_msg,
                                 &second_sig_msg,
                                 &third_sig_msg,
-<<<<<<< HEAD
                                 &signature,
-=======
-                                signature,
->>>>>>> 5227b040
                                 &sender_x,
                                 &sender_y,
                             );
@@ -497,11 +473,7 @@
                         &first_sig_msg,
                         &second_sig_msg,
                         &third_sig_msg,
-<<<<<<< HEAD
                         &signature,
-=======
-                        signature,
->>>>>>> 5227b040
                         &sender_x,
                         &sender_y,
                     ));
