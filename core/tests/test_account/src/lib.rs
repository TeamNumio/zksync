// Built-in imports
use std::{fmt, sync::Mutex};
// External uses
use num::BigUint;
// Workspace uses
<<<<<<< HEAD
=======
use models::tx::{ChangePubKey, PackedEthSignature, TxSignature};
use models::{
    AccountId, Address, Close, ForcedExit, Nonce, PubKeyHash, TokenId, Transfer, Withdraw,
};
>>>>>>> ce3a147a
use zksync_basic_types::H256;
use zksync_crypto::rand::{thread_rng, Rng};
use zksync_crypto::{priv_key_from_fs, PrivateKey};
use zksync_types::tx::{ChangePubKey, PackedEthSignature, TxSignature};
use zksync_types::{AccountId, Address, Close, Nonce, PubKeyHash, TokenId, Transfer, Withdraw};

/// Structure used to sign ZKSync transactions, keeps tracks of its nonce internally
pub struct ZksyncAccount {
    pub private_key: PrivateKey,
    pub pubkey_hash: PubKeyHash,
    pub address: Address,
    pub eth_private_key: H256,
    account_id: Mutex<Option<AccountId>>,
    nonce: Mutex<Nonce>,
}

impl fmt::Debug for ZksyncAccount {
    fn fmt(&self, f: &mut fmt::Formatter<'_>) -> fmt::Result {
        // It is OK to disclose the private key contents for a testkit account.
        let mut pk_contents = Vec::new();
        self.private_key
            .write(&mut pk_contents)
            .expect("Failed writing the private key contents");

        f.debug_struct("ZksyncAccount")
            .field("private_key", &pk_contents)
            .field("pubkey_hash", &self.pubkey_hash)
            .field("address", &self.address)
            .field("eth_private_key", &self.eth_private_key)
            .field("nonce", &self.nonce)
            .finish()
    }
}

impl ZksyncAccount {
    /// Note: probably not secure, use for testing.
    pub fn rand() -> Self {
        let rng = &mut thread_rng();

        let pk = priv_key_from_fs(rng.gen());
        let (eth_pk, eth_address) = {
            let eth_pk = rng.gen::<[u8; 32]>().into();
            let eth_address;
            loop {
                if let Ok(address) = PackedEthSignature::address_from_private_key(&eth_pk) {
                    eth_address = address;
                    break;
                }
            }
            (eth_pk, eth_address)
        };
        Self::new(pk, 0, eth_address, eth_pk)
    }

    pub fn new(
        private_key: PrivateKey,
        nonce: Nonce,
        address: Address,
        eth_private_key: H256,
    ) -> Self {
        let pubkey_hash = PubKeyHash::from_privkey(&private_key);
        assert_eq!(
            address,
            PackedEthSignature::address_from_private_key(&eth_private_key)
                .expect("private key is incorrect"),
            "address should correspond to private key"
        );
        Self {
            account_id: Mutex::new(None),
            address,
            private_key,
            pubkey_hash,
            eth_private_key,
            nonce: Mutex::new(nonce),
        }
    }

    pub fn nonce(&self) -> Nonce {
        let n = self.nonce.lock().unwrap();
        *n
    }

    pub fn set_nonce(&self, new_nonce: Nonce) {
        *self.nonce.lock().unwrap() = new_nonce;
    }

    pub fn set_account_id(&self, account_id: Option<AccountId>) {
        *self.account_id.lock().unwrap() = account_id;
    }

    pub fn get_account_id(&self) -> Option<AccountId> {
        *self.account_id.lock().unwrap()
    }

    #[allow(clippy::too_many_arguments)]
    pub fn sign_transfer(
        &self,
        token_id: TokenId,
        token_symbol: &str,
        amount: BigUint,
        fee: BigUint,
        to: &Address,
        nonce: Option<Nonce>,
        increment_nonce: bool,
    ) -> (Transfer, PackedEthSignature) {
        let mut stored_nonce = self.nonce.lock().unwrap();
        let transfer = Transfer::new_signed(
            self.account_id
                .lock()
                .unwrap()
                .expect("can't sign tx without account id"),
            self.address,
            *to,
            token_id,
            amount,
            fee,
            nonce.unwrap_or_else(|| *stored_nonce),
            &self.private_key,
        )
        .expect("Failed to sign transfer");

        if increment_nonce {
            *stored_nonce += 1;
        }

        let eth_signature = PackedEthSignature::sign(
            &self.eth_private_key,
            transfer
                .get_ethereum_sign_message(token_symbol, 18)
                .as_bytes(),
        )
        .expect("Signing the transfer unexpectedly failed");
        (transfer, eth_signature)
    }

    pub fn sign_forced_exit(
        &self,
        token_id: TokenId,
        fee: BigUint,
        target: &Address,
        nonce: Option<Nonce>,
        increment_nonce: bool,
    ) -> ForcedExit {
        let mut stored_nonce = self.nonce.lock().unwrap();
        let forced_exit = ForcedExit::new_signed(
            self.account_id
                .lock()
                .unwrap()
                .expect("can't sign tx without account id"),
            *target,
            token_id,
            fee,
            nonce.unwrap_or_else(|| *stored_nonce),
            &self.private_key,
        )
        .expect("Failed to sign forced exit");

        if increment_nonce {
            *stored_nonce += 1;
        }

        forced_exit
    }

    #[allow(clippy::too_many_arguments)]
    pub fn sign_withdraw(
        &self,
        token_id: TokenId,
        token_symbol: &str,
        amount: BigUint,
        fee: BigUint,
        eth_address: &Address,
        nonce: Option<Nonce>,
        increment_nonce: bool,
    ) -> (Withdraw, PackedEthSignature) {
        let mut stored_nonce = self.nonce.lock().unwrap();
        let withdraw = Withdraw::new_signed(
            self.account_id
                .lock()
                .unwrap()
                .expect("can't sign tx without account id"),
            self.address,
            *eth_address,
            token_id,
            amount,
            fee,
            nonce.unwrap_or_else(|| *stored_nonce),
            &self.private_key,
        )
        .expect("Failed to sign withdraw");

        if increment_nonce {
            *stored_nonce += 1;
        }

        let eth_signature = PackedEthSignature::sign(
            &self.eth_private_key,
            withdraw
                .get_ethereum_sign_message(token_symbol, 18)
                .as_bytes(),
        )
        .expect("Signing the withdraw unexpectedly failed");
        (withdraw, eth_signature)
    }

    pub fn sign_close(&self, nonce: Option<Nonce>, increment_nonce: bool) -> Close {
        let mut stored_nonce = self.nonce.lock().unwrap();
        let mut close = Close {
            account: self.address,
            nonce: nonce.unwrap_or_else(|| *stored_nonce),
            signature: TxSignature::default(),
        };
        close.signature = TxSignature::sign_musig(&self.private_key, &close.get_bytes());

        if increment_nonce {
            *stored_nonce += 1;
        }
        close
    }

    pub fn sign_change_pubkey_tx(
        &self,
        nonce: Option<Nonce>,
        increment_nonce: bool,
        fee_token: TokenId,
        fee: BigUint,
        auth_onchain: bool,
    ) -> ChangePubKey {
        let account_id = self
            .account_id
            .lock()
            .unwrap()
            .expect("can't sign tx withoud account id");
        let mut stored_nonce = self.nonce.lock().unwrap();
        let nonce = nonce.unwrap_or_else(|| *stored_nonce);

        let mut change_pubkey = ChangePubKey::new_signed(
            account_id,
            self.address,
            self.pubkey_hash.clone(),
            fee_token,
            fee,
            nonce,
            None,
            &self.private_key,
        )
        .expect("Can't sign ChangePubKey operation");
        change_pubkey.eth_signature = if auth_onchain {
            None
        } else {
            let sign_bytes = change_pubkey
                .get_eth_signed_data()
                .expect("Failed to construct change pubkey signed message.");
            let eth_signature = PackedEthSignature::sign(&self.eth_private_key, &sign_bytes)
                .expect("Signature should succeed");
            Some(eth_signature)
        };

        if !auth_onchain {
            assert!(
                change_pubkey.verify_eth_signature() == Some(self.address),
                "eth signature is incorrect"
            );
        }

        if increment_nonce {
            *stored_nonce += 1;
        }

        change_pubkey
    }
}<|MERGE_RESOLUTION|>--- conflicted
+++ resolved
@@ -3,13 +3,6 @@
 // External uses
 use num::BigUint;
 // Workspace uses
-<<<<<<< HEAD
-=======
-use models::tx::{ChangePubKey, PackedEthSignature, TxSignature};
-use models::{
-    AccountId, Address, Close, ForcedExit, Nonce, PubKeyHash, TokenId, Transfer, Withdraw,
-};
->>>>>>> ce3a147a
 use zksync_basic_types::H256;
 use zksync_crypto::rand::{thread_rng, Rng};
 use zksync_crypto::{priv_key_from_fs, PrivateKey};
