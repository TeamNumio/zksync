//! Real-life loadtest scenario does not measure the TPS nor simulated the high load,
//! but rather simulates the real-life use case of zkSync:
//!
//! 1. Funds are deposited from one Ethereum account into one new zkSync account.
//! 2. Once funds are deposited, this account split the funds between N accounts
//!    using the `transferToNew` operation.
//! 3. Once funds are transferred and verified, these funds are "rotated" within
//!    created accounts using the `transfer` operation. This operation is repeated
//!    M times.
//! 4. To finish the test, all the funds are collected back to the initial account
//!    are withdrawn to the Ethereum.
//!
//! `N` and `M` are configurable parameters, meaning the breadth of the test (how
//! many accounts will be used within the test) and the depth of the test (how
//! many rotation cycles are performed) correspondingly.
//!
//! Schematically, scenario will look like this:
//!
//! ```text
//! Deposit  | Transfer to new  | Transfer | Collect back | Withdraw to ETH
//!          |                  |          |              |
//!          |                  |  ┗━━━━┓  |              |
//!          |           ┏━━━>Acc1━━━━━┓┗>Acc1━━━┓        |
//!          |         ┏━┻━━━>Acc2━━━━┓┗━>Acc2━━━┻┓       |
//! ETH━━━━>InitialAcc━╋━━━━━>Acc3━━━┓┗━━>Acc3━━━━╋━>InitialAcc━>ETH
//!          |         ┗━┳━━━>Acc4━━┓┗━━━>Acc4━━━┳┛       |
//!          |           ┗━━━>Acc5━┓┗━━━━>Acc5━━━┛        |
//! ```
//!
//! ## Test configuration
//!
//! To configure the test, one should provide a JSON config with the following structure:
//!
//! ```json
//! {
//!     "n_accounts": 100,     // Amount of intermediate account to use, "breadth" of the test.
//!     "transfer_size": 100,  // Amount of money to be used in the transfer, in wei.
//!     "cycles_amount": 10,   // Amount of iterations to rotate funds, "length" of the test.
//!     "block_timeout": 120,  // Amount of time to wait for one zkSync block to be verified.
//!     "use_all_block_sizes": false, // Whether to use different block sizes (may slowdown the test execution).
//!     "input_account": {     // Address/private key of the Ethereum account to deposit money for test from.
//!         "address": "0x36615Cf349d7F6344891B1e7CA7C72883F5dc049",
//!         "private_key": "0x7726827caac94a7f9e1b160f7ea819f172f7b6f9d2a97f992c38edeab82d4110"
//!     }
//! }
//! ```
//!
//! `configs` folder of the crate contains a `reallife.json` sample configuration optimized for
//! running the test in development infrastructure (dummy prover, 1 second for one Ethereum block
//! testnet Ethereum chain).

// Built-in deps
use std::{
    iter::Iterator,
    time::{Duration, Instant},
};
// External deps
use chrono::Utc;
use futures::future::try_join_all;
use num::BigUint;
use tokio::{fs, time};
// Workspace deps
use models::{
<<<<<<< HEAD
    config_options::ConfigurationOptions,
    misc::utils::format_ether,
    node::{
        closest_packable_fee_amount, closest_packable_token_amount, tx::PackedEthSignature,
        FranklinTx, TxFeeTypes,
    },
};
use zksync::{Network, Provider};
=======
    helpers::{closest_packable_fee_amount, closest_packable_token_amount},
    tx::PackedEthSignature,
    FranklinTx,
};
use testkit::zksync_account::ZksyncAccount;
use zksync_config::ConfigurationOptions;
use zksync_utils::format_ether;
>>>>>>> 3f17081c
// Local deps
use self::satellite::SatelliteScenario;
use crate::{
    scenarios::{
        configs::RealLifeConfig,
        utils::{deposit_single, wait_for_verify, DynamicChunks},
        ScenarioContext,
    },
    sent_transactions::SentTransactions,
    test_accounts::TestWallet,
};

mod satellite;

#[derive(Debug)]
struct ScenarioExecutor {
    provider: Provider,

    /// Main account to deposit ETH from / return ETH back to.
    main_wallet: TestWallet,

    /// Intermediate account to rotate funds within.
    accounts: Vec<TestWallet>,

    /// Amount of intermediate accounts.
    n_accounts: usize,
    /// Transfer amount per accounts (in wei).
    transfer_size: BigUint,
    /// Amount of cycles for funds rotation.
    cycles_amount: u32,

    /// Block sizes supported by server and suitable to use in this test
    /// (to not overload the node with too many txs at the moment)
    block_sizes: Vec<usize>,

    /// Amount of time to wait for one zkSync block to be verified.
    verify_timeout: Duration,

    /// Estimated fee amount for any zkSync operation. It is used to deposit
    /// funds initially and transfer the funds for intermediate accounts to
    /// operate.
    estimated_fee_for_op: BigUint,

    /// Satellite scenario to run alongside with the funds rotation cycles.
    satellite_scenario: Option<SatelliteScenario>,
}

impl ScenarioExecutor {
    /// Creates a real-life scenario executor.
    pub fn new(ctx: &mut ScenarioContext, provider: Provider) -> Self {
        // Load the config for the test from JSON file.
        let config = RealLifeConfig::load(&ctx.config_path);

        // Generate random accounts to rotate funds within.
        let accounts = (0..config.n_accounts)
            .map(|_| {
                ctx.rt
                    .block_on(TestWallet::new_random(provider.clone(), &ctx.options))
            })
            .collect();

        // Create main account to deposit money from and to return money back later.
        let main_wallet = ctx.rt.block_on(TestWallet::from_info(
            &config.input_account,
            provider.clone(),
            &ctx.options,
        ));

        // Load additional accounts for the satellite scenario.
        let additional_accounts: Vec<_> = config
            .additional_accounts
            .iter()
            .map(|acc| {
                ctx.rt
                    .block_on(TestWallet::from_info(acc, provider.clone(), &ctx.options))
            })
            .collect();

        let block_sizes = Self::get_block_sizes(config.use_all_block_sizes);

        if config.use_all_block_sizes {
            log::info!(
                "Following block sizes will be used in test: {:?}",
                block_sizes
            );
        }

        let transfer_size = closest_packable_token_amount(&BigUint::from(config.transfer_size));
        let verify_timeout = Duration::from_secs(config.block_timeout);

        let satellite_scenario = Some(SatelliteScenario::new(
            provider.clone(),
            additional_accounts,
            transfer_size.clone(),
            verify_timeout,
        ));

        Self {
            provider,

            main_wallet,
            accounts,

            n_accounts: config.n_accounts,
            transfer_size,
            cycles_amount: config.cycles_amount,

            block_sizes,

            verify_timeout,

            estimated_fee_for_op: 0u32.into(),

            satellite_scenario,
        }
    }

    /// Infallible test runner which performs the emergency exit if any step of the test
    /// fails.
    pub async fn run(&mut self) {
        if let Err(error) = self.run_test().await {
            log::error!("Loadtest erred with the following error: {}", error);
        } else {
            log::info!("Loadtest completed successfully");
        }
    }

    /// Method to be used before the scenario.
    /// It stores all the zkSync account keys into a file named
    /// like "loadtest_accounts_2020_05_05_12_23_55.txt"
    /// so the funds left on accounts will not be lost.
    ///
    /// If saving the file fails, the accounts are printed to the log.
    async fn save_accounts(&self) {
        // Timestamp is used to generate unique file name postfix.
        let timestamp = Utc::now();
        let timestamp_str = timestamp.format("%Y_%m_%d_%H_%M_%S").to_string();

        let output_file_name = format!("loadtest_accounts_{}.txt", timestamp_str);

        let mut account_list = String::new();

        // Add all the accounts to the string.
        // Debug representations of account contains both zkSync and Ethereum private keys.
        account_list += &format!("{:?}\n", self.main_wallet);
        for account in self.accounts.iter() {
            account_list += &format!("{:?}\n", account);
        }

        // If we're unable to save the file, print its contents to the console at least.
        if let Err(error) = fs::write(&output_file_name, &account_list).await {
            log::error!(
                "Storing the account list erred with the following error: {}",
                error
            );
            log::warn!(
                "Printing the account list to the log instead: \n{}",
                account_list
            )
        } else {
            log::info!(
                "Accounts used in this test are saved to the file '{}'",
                &output_file_name
            );
        }
    }

    /// Runs the test step-by-step. Every test step is encapsulated into its own function.
    pub async fn run_test(&mut self) -> Result<(), failure::Error> {
        self.save_accounts().await;

        self.initialize().await?;
        self.deposit().await?;
        self.initial_transfer().await?;

        // Take the satellite scenario, as we have to borrow it mutably.
        let mut satellite_scenario = self.satellite_scenario.take().unwrap();

        // Run funds rotation phase and the satellite scenario in parallel.
        let funds_rotation_future = self.funds_rotation();
        let satellite_scenario_future = satellite_scenario.run();
        futures::try_join!(funds_rotation_future, satellite_scenario_future)?;

        self.collect_funds().await?;
        self.withdraw().await?;
        self.finish().await?;

        Ok(())
    }

    /// Initializes the test, preparing the main account for the interaction.
    async fn initialize(&mut self) -> Result<(), failure::Error> {
        // Then, we have to get the fee value (assuming that dev-ticker is used, we estimate
        // the fee in such a way that it will always be sufficient).
        // Withdraw operation has more chunks, so we estimate fee for it.
        let mut fee = self.withdraw_fee(&self.main_wallet).await;

        // To be sure that we will have enough funds for all the transfers,
        // we will request 1.2x of the suggested fees. All the unspent funds
        // will be withdrawn later.
        fee = fee * BigUint::from(120u32) / BigUint::from(100u32);

        // And after that we have to make the fee packable.
        fee = closest_packable_fee_amount(&fee);

        self.estimated_fee_for_op = fee.clone();

        if let Some(scenario) = self.satellite_scenario.as_mut() {
            scenario.set_estimated_fee(fee);
        };

        Ok(())
    }

    /// Runs the initial deposit of the money onto the main account.
    async fn deposit(&mut self) -> Result<(), failure::Error> {
        // Amount of money we need to deposit.
        // Initialize it with the raw amount: only sum of transfers per account.
        // Fees are taken into account below.
        let mut amount_to_deposit =
            self.transfer_size.clone() * BigUint::from(self.n_accounts as u64);

        // Count the fees: we need to provide fee for each of initial transfer transactions,
        // for each funds rotating transaction, and for each withdraw transaction.

        // Sum of fees for one tx per every account.
        let fee_for_all_accounts =
            self.estimated_fee_for_op.clone() * BigUint::from(self.n_accounts as u64);
        // Total amount of cycles is amount of funds rotation cycles + one for initial transfers +
        // one for collecting funds back to the main account.
        amount_to_deposit += fee_for_all_accounts * (self.cycles_amount + 2);
        // Also the fee is required to perform a final withdraw
        amount_to_deposit += self.estimated_fee_for_op.clone();

        let account_balance = self.main_wallet.eth_provider.balance().await?;
        log::info!(
            "Main account ETH balance: {} ETH",
            format_ether(&account_balance)
        );

        log::info!(
            "Starting depositing phase. Depositing {} ETH to the main account",
            format_ether(&amount_to_deposit)
        );

        // Ensure that account does have enough money.
        if amount_to_deposit > account_balance {
            panic!("Main ETH account does not have enough balance to run the test with the provided config");
        }

        // Deposit funds and wait for operation to be executed.
        deposit_single(&self.main_wallet, amount_to_deposit, &self.provider).await?;

        log::info!("Deposit sent and verified");

        // Now when deposits are done it is time to update account id.
        self.main_wallet.update_account_id().await?;

        log::info!("Main account ID set");

        // ...and change the main account pubkey.
        // We have to change pubkey after the deposit so we'll be able to use corresponding
        // `zkSync` account.
        let (change_pubkey_tx, eth_sign) = (self.main_wallet.sign_change_pubkey().await?, None);
        let mut sent_txs = SentTransactions::new();
        let tx_hash = self.provider.send_tx(change_pubkey_tx, eth_sign).await?;
        sent_txs.add_tx_hash(tx_hash);
        wait_for_verify(sent_txs, self.verify_timeout, &self.provider).await?;

        log::info!("Main account pubkey changed");

        log::info!("Deposit phase completed");

        Ok(())
    }

    /// Splits the money from the main account between the intermediate accounts
    /// with the `TransferToNew` operations.
    async fn initial_transfer(&mut self) -> Result<(), failure::Error> {
        log::info!(
            "Starting initial transfer. {} ETH will be send to each of {} new accounts",
            format_ether(&self.transfer_size),
            self.n_accounts
        );

        let mut signed_transfers = Vec::with_capacity(self.n_accounts);

        for to_idx in 0..self.n_accounts {
            let from_acc = &self.main_wallet;
            let to_acc = &self.accounts[to_idx];

            // Transfer size is (transfer_amount) + (fee for every tx to be sent) + (fee for final transfer
            // back to the main account).
            let transfer_amount = self.transfer_size.clone()
                + self.estimated_fee_for_op.clone() * (self.cycles_amount + 1);

            // Make amount packable.
            let packable_transfer_amount = closest_packable_fee_amount(&transfer_amount);

            // Fee for the transfer itself differs from the estimated fee.
            let fee = self.transfer_fee(&to_acc).await;
            let transfer = self
                .sign_transfer(from_acc, to_acc, packable_transfer_amount, fee)
                .await;

            signed_transfers.push(transfer);
        }

        log::info!("Signed all the initial transfer transactions, sending");

        // Send txs by batches that can fit in one block.
        let to_verify = signed_transfers.len();
        let mut verified = 0;
        let txs_chunks = DynamicChunks::new(signed_transfers, &self.block_sizes);
        for tx_batch in txs_chunks {
            let mut sent_txs = SentTransactions::new();
            // Send each tx.
            // This has to be done synchronously, since we're sending from the same account
            // and truly async sending will result in a nonce mismatch errors.
            for (tx, eth_sign) in tx_batch {
                let tx_hash = self.provider.send_tx(tx.clone(), eth_sign.clone()).await?;
                sent_txs.add_tx_hash(tx_hash);
            }

            let sent_txs_amount = sent_txs.len();
            verified += sent_txs_amount;

            // Wait until all the transactions are verified.
            wait_for_verify(sent_txs, self.verify_timeout, &self.provider).await?;

            log::info!(
                "Sent and verified {}/{} txs ({} on this iteration)",
                verified,
                to_verify,
                sent_txs_amount
            );
        }

        log::info!("All the initial transfers are completed");
        log::info!("Updating the accounts info and changing their public keys");

        // After all the initial transfer completed, we have to update new account IDs
        // and change public keys of accounts (so we'll be able to send transfers from them).
        let mut tx_futures = vec![];
        for wallet in self.accounts.iter_mut() {
            let resp = self
                .provider
                .account_info(wallet.address())
                .await
                .expect("rpc error");
            assert!(resp.id.is_some(), "Account ID is none for new account");
            wallet.update_account_id().await?;

            let change_pubkey_tx = wallet.sign_change_pubkey().await?;
            let tx_future = self.provider.send_tx(change_pubkey_tx, None);

            tx_futures.push(tx_future);
        }
        let mut sent_txs = SentTransactions::new();
        sent_txs.tx_hashes = try_join_all(tx_futures).await?;

        // Calculate the estimated amount of blocks for all the txs to be processed.
        let max_block_size = *self.block_sizes.iter().max().unwrap();
        let n_blocks = (self.accounts.len() / max_block_size + 1) as u32;
        wait_for_verify(sent_txs, self.verify_timeout * n_blocks, &self.provider).await?;

        log::info!("All the accounts are prepared");

        log::info!("Initial transfers are sent and verified");

        Ok(())
    }

    /// Performs the funds rotation phase: transfers the money between intermediate
    /// accounts multiple times.
    /// Sine the money amount is always the same, after execution of this step every
    /// intermediate account should have the same balance as it has before.
    async fn funds_rotation(&mut self) -> Result<(), failure::Error> {
        for step_number in 1..=self.cycles_amount {
            log::info!("Starting funds rotation cycle {}", step_number);

            self.funds_rotation_step().await?;
        }

        Ok(())
    }

    /// Transfers the money between intermediate accounts. For each account with
    /// ID `N`, money are transferred to the account with ID `N + 1`.
    async fn funds_rotation_step(&mut self) -> Result<(), failure::Error> {
        let mut signed_transfers = Vec::with_capacity(self.n_accounts);

        for from_id in 0..self.n_accounts {
            let from_acc = &self.accounts[from_id];
            let to_id = self.acc_for_transfer(from_id);
            let to_acc = &self.accounts[to_id];

            let fee = self.transfer_fee(&to_acc).await;
            let transfer = self
                .sign_transfer(from_acc, to_acc, self.transfer_size.clone(), fee)
                .await;

            signed_transfers.push(transfer);
        }

        log::info!("Signed transfers, sending");

        // Send txs by batches that can fit in one block.
        let to_verify = signed_transfers.len();
        let mut verified = 0;
        let txs_chunks = DynamicChunks::new(signed_transfers, &self.block_sizes);
        for tx_batch in txs_chunks {
            let mut tx_futures = vec![];
            // Send each tx.
            for (tx, eth_sign) in tx_batch {
                let tx_future = self.provider.send_tx(tx.clone(), eth_sign.clone());

                tx_futures.push(tx_future);
            }
            let mut sent_txs = SentTransactions::new();
            sent_txs.tx_hashes = try_join_all(tx_futures).await?;

            let sent_txs_amount = sent_txs.len();
            verified += sent_txs_amount;

            // Wait until all the transactions are verified.
            wait_for_verify(sent_txs, self.verify_timeout, &self.provider).await?;

            log::info!(
                "Sent and verified {}/{} txs ({} on this iteration)",
                verified,
                to_verify,
                sent_txs_amount
            );
        }

        log::info!("Transfers are sent and verified");

        Ok(())
    }

    /// Transfers all the money from the intermediate accounts back to the main account.
    async fn collect_funds(&mut self) -> Result<(), failure::Error> {
        log::info!("Starting collecting funds back to the main account");

        let mut signed_transfers = Vec::with_capacity(self.n_accounts);

        for from_id in 0..self.n_accounts {
            let from_acc = &self.accounts[from_id];
            let to_acc = &self.main_wallet;

            let fee = self.transfer_fee(&to_acc).await;

            let comitted_account_state = self
                .provider
                .account_info(from_acc.address())
                .await?
                .committed;
            let account_balance = comitted_account_state.balances[TestWallet::TOKEN_NAME]
                .0
                .clone();
            let transfer_amount = &account_balance - &fee;
            let transfer_amount = closest_packable_token_amount(&transfer_amount);
            let transfer = self
                .sign_transfer(from_acc, to_acc, transfer_amount, fee)
                .await;

            signed_transfers.push(transfer);
        }

        log::info!("Signed transfers, sending");

        // Send txs by batches that can fit in one block.
        let to_verify = signed_transfers.len();
        let mut verified = 0;
        let txs_chunks = DynamicChunks::new(signed_transfers, &self.block_sizes);
        for tx_batch in txs_chunks {
            let mut sent_txs = SentTransactions::new();
            // Send each tx.
            for (tx, eth_sign) in tx_batch {
                let tx_hash = self.provider.send_tx(tx.clone(), eth_sign.clone()).await?;
                sent_txs.add_tx_hash(tx_hash);
            }

            let sent_txs_amount = sent_txs.len();
            verified += sent_txs_amount;

            // Wait until all the transactions are verified.
            wait_for_verify(sent_txs, self.verify_timeout, &self.provider).await?;

            log::info!(
                "Sent and verified {}/{} txs ({} on this iteration)",
                verified,
                to_verify,
                sent_txs_amount
            );
        }

        log::info!("Collecting funds completed");
        Ok(())
    }

    /// Withdraws the money from the main account back to the Ethereum.
    async fn withdraw(&mut self) -> Result<(), failure::Error> {
        let current_balance = self.main_wallet.eth_provider.balance().await?;

        let fee = self.withdraw_fee(&self.main_wallet).await;

        let comitted_account_state = self
            .provider
            .account_info(self.main_wallet.address())
            .await?
            .committed;
        let account_balance = comitted_account_state.balances[TestWallet::TOKEN_NAME]
            .0
            .clone();
        let withdraw_amount = &account_balance - &fee;
        let withdraw_amount = closest_packable_token_amount(&withdraw_amount);

        log::info!(
            "Starting withdrawing phase. Withdrawing {} ETH back to the Ethereum",
            format_ether(&withdraw_amount)
        );

        let (tx, eth_sign) = self
            .main_wallet
            .sign_withdraw(withdraw_amount.clone(), fee)
            .await?;
        let tx_hash = self.provider.send_tx(tx.clone(), eth_sign.clone()).await?;
        let mut sent_txs = SentTransactions::new();
        sent_txs.add_tx_hash(tx_hash);

        wait_for_verify(sent_txs, self.verify_timeout, &self.provider).await?;

        log::info!("Withdrawing funds completed");

        self.wait_for_eth_balance(current_balance, withdraw_amount)
            .await?;

        Ok(())
    }

    async fn finish(&mut self) -> Result<(), failure::Error> {
        Ok(())
    }

    /// Waits for main ETH account to receive funds on its balance.
    /// Returns an error if funds are not received within a reasonable amount of time.
    async fn wait_for_eth_balance(
        &self,
        current_balance: BigUint,
        withdraw_amount: BigUint,
    ) -> Result<(), failure::Error> {
        log::info!("Awaiting for ETH funds to be received");

        let expected_balance = current_balance + withdraw_amount;

        let timeout_minutes = 10;
        let timeout = Duration::from_secs(timeout_minutes * 60);
        let start = Instant::now();

        let polling_interval = Duration::from_millis(250);
        let mut timer = time::interval(polling_interval);

        loop {
            let current_balance = self.main_wallet.eth_provider.balance().await?;
            if current_balance == expected_balance {
                break;
            }
            if start.elapsed() > timeout {
                failure::bail!(
                    "ETH funds were not received for {} minutes",
                    timeout_minutes
                );
            }
            timer.tick().await;
        }

        log::info!("ETH funds received");
        Ok(())
    }

    /// Obtains a fee required for the transfer operation.
    async fn transfer_fee(&self, to: &TestWallet) -> BigUint {
        let fee = self
            .provider
            .get_tx_fee(TxFeeTypes::Transfer, to.address(), TestWallet::TOKEN_NAME)
            .await
            .expect("Can't get tx fee")
            .total_fee;

        closest_packable_fee_amount(&fee)
    }

    /// Obtains a fee required for the withdraw operation.
    async fn withdraw_fee(&self, to: &TestWallet) -> BigUint {
        let fee = self
            .provider
            .get_tx_fee(TxFeeTypes::Withdraw, to.address(), TestWallet::TOKEN_NAME)
            .await
            .expect("Can't get tx fee")
            .total_fee;

        closest_packable_fee_amount(&fee)
    }

    /// Creates a signed transfer transaction.
    /// Sender and receiver are chosen from the generated
    /// accounts, determined by its indices.
    async fn sign_transfer(
        &self,
        from: &TestWallet,
        to: &TestWallet,
        amount: impl Into<BigUint>,
        fee: impl Into<BigUint>,
    ) -> (FranklinTx, Option<PackedEthSignature>) {
        from.sign_transfer(to.address(), amount, fee).await.unwrap()
    }

    /// Generates an ID for funds transfer. The ID is the ID of the next
    /// account, treating the accounts array like a circle buffer:
    /// given 3 accounts, IDs returned for queries (0, 1, 2) will be
    /// (1, 2, 0) correspondingly.
    fn acc_for_transfer(&self, from_idx: usize) -> usize {
        (from_idx + 1) % self.accounts.len()
    }

    /// Load block sizes to use in test for generated blocks.
    /// This method assumes that loadtest and server share the same env config,
    /// since the value is loaded from the env.
    fn get_block_sizes(use_all_block_sizes: bool) -> Vec<usize> {
        let options = ConfigurationOptions::from_env();
        if use_all_block_sizes {
            // Load all the supported block sizes.
            options.available_block_chunk_sizes
        } else {
            // Use only the max block size (for more quick execution).
            let max_size = *options.available_block_chunk_sizes.iter().max().unwrap();

            vec![max_size]
        }
    }
}

/// Runs the real-life test scenario.
/// For description, see the module doc-comment.
pub fn run_scenario(mut ctx: ScenarioContext) {
    let provider = Provider::new(Network::Localhost);

    let mut scenario = ScenarioExecutor::new(&mut ctx, provider);

    // Run the scenario.
    log::info!("Starting the real-life test");
    ctx.rt.block_on(scenario.run());
}<|MERGE_RESOLUTION|>--- conflicted
+++ resolved
@@ -61,24 +61,13 @@
 use tokio::{fs, time};
 // Workspace deps
 use models::{
-<<<<<<< HEAD
-    config_options::ConfigurationOptions,
-    misc::utils::format_ether,
-    node::{
-        closest_packable_fee_amount, closest_packable_token_amount, tx::PackedEthSignature,
-        FranklinTx, TxFeeTypes,
-    },
+    helpers::{closest_packable_fee_amount, closest_packable_token_amount},
+    tx::PackedEthSignature,
+    FranklinTx, TxFeeTypes,
 };
 use zksync::{Network, Provider};
-=======
-    helpers::{closest_packable_fee_amount, closest_packable_token_amount},
-    tx::PackedEthSignature,
-    FranklinTx,
-};
-use testkit::zksync_account::ZksyncAccount;
 use zksync_config::ConfigurationOptions;
 use zksync_utils::format_ether;
->>>>>>> 3f17081c
 // Local deps
 use self::satellite::SatelliteScenario;
 use crate::{
