//! Load test meant to run against running node.
//! Runs scenario of deposits, withdraws and transfers. Scenario details are
//! specified as input json file. Transactions are sent concurrently. Program exits
//! successfully if all transactions get verified within configured timeout.
//!
//! This scenario measures the outgoing TPS. We spawn sender routines and measure the
//! TPS as the transactions get accepted in the mempool.

// Built-in import
use std::{ops::Mul, sync::Arc, time::Duration};
// External uses
use num::BigUint;
use tokio::runtime::Handle;
// Workspace uses
use zksync::{Network, Provider};
// Local uses
use crate::{
    scenarios::{
        configs::LoadTestConfig,
        utils::{deposit_single, rand_amount, wait_for_verify},
        ScenarioContext,
    },
    sent_transactions::SentTransactions,
    test_accounts::TestWallet,
    tps_counter::{run_tps_counter_printer, TPSCounter},
};

/// Runs the outgoing TPS scenario:
/// sends the different types of transactions, and measures the TPS for the sending
/// process (in other words, speed of the ZKSync node mempool).
pub fn run_scenario(mut ctx: ScenarioContext) {
    let provider = Provider::new(Network::Localhost);

    // Load config and construct test accounts
    let config = LoadTestConfig::load(&ctx.config_path);
<<<<<<< HEAD
    let transport = Http::new(&ctx.options.web3_url).expect("http transport start");
    let test_accounts =
        TestAccount::construct_test_accounts(&config.input_accounts, transport, &ctx.options);
=======
    let test_accounts = ctx.rt.block_on(TestWallet::from_info_list(
        &config.input_accounts,
        provider.clone(),
        &ctx.options,
    ));
>>>>>>> ec20c91f

    let verify_timeout_sec = Duration::from_secs(config.verify_timeout_sec);

    // Obtain the Ethereum node JSON RPC address.
    log::info!("Starting the loadtest");

    // Spawn the TPS counter.
    ctx.rt
        .spawn(run_tps_counter_printer(ctx.tps_counter.clone()));

    // Send the transactions and block until all of them are sent.
    let sent_txs = ctx.rt.block_on(send_transactions(
        test_accounts,
        provider.clone(),
        config,
        ctx.rt.handle().clone(),
        ctx.tps_counter,
    ));

    // Wait until all the transactions are verified.
    log::info!("Waiting for all transactions to be verified");
    ctx.rt
        .block_on(wait_for_verify(sent_txs, verify_timeout_sec, &provider))
        .expect("Verifying failed");
    log::info!("Loadtest completed.");
}

// Sends the configured deposits, withdraws and transfers from each account concurrently.
async fn send_transactions(
    test_accounts: Vec<TestWallet>,
    provider: Provider,
    ctx: LoadTestConfig,
    rt_handle: Handle,
    tps_counter: Arc<TPSCounter>,
) -> SentTransactions {
    // Send transactions from every account.

    let join_handles = test_accounts
        .into_iter()
        .map(|account| {
            rt_handle.spawn(send_transactions_from_acc(
                account,
                ctx.clone(),
                provider.clone(),
                Arc::clone(&tps_counter),
            ))
        })
        .collect::<Vec<_>>();

    // Collect all the sent transactions (so we'll be able to wait for their confirmation).
    let mut merged_txs = SentTransactions::new();
    for j in join_handles {
        let sent_txs_result = j.await.expect("Join handle panicked");

        match sent_txs_result {
            Ok(sent_txs) => merged_txs.merge(sent_txs),
            Err(err) => log::warn!("Failed to send txs: {}", err),
        }
    }

    merged_txs
}

// Sends the configured deposits, withdraws and transfer from a single account concurrently.
async fn send_transactions_from_acc(
    mut test_wallet: TestWallet,
    ctx: LoadTestConfig,
    provider: Provider,
    tps_counter: Arc<TPSCounter>,
) -> Result<SentTransactions, failure::Error> {
    let mut sent_txs = SentTransactions::new();
    let addr_hex = hex::encode(test_wallet.address());
    let wei_in_gwei = BigUint::from(1_000_000_000u32);

    // FIXME First of all, we have to update both the Ethereum and ZKSync accounts nonce values.
    // test_wallet.update_nonce_values(&provider).await?;

    // Perform the deposit operation.
    let deposit_amount = BigUint::from(ctx.deposit_initial_gwei).mul(&wei_in_gwei);
    let op_id = deposit_single(&test_wallet, deposit_amount.clone(), &provider).await?;

    log::info!(
        "Account {}: initial deposit completed (amount: {})",
        addr_hex,
        deposit_amount
    );
    sent_txs.add_op_id(op_id);

    log::info!(
        "Account {}: performing {} deposit operations",
        addr_hex,
        ctx.n_deposits,
    );

    // Add the deposit operations.
    for _ in 0..ctx.n_deposits {
        let amount = rand_amount(ctx.deposit_from_amount_gwei, ctx.deposit_to_amount_gwei);
        let op_id = deposit_single(&test_wallet, amount.mul(&wei_in_gwei), &provider).await?;
        sent_txs.add_op_id(op_id);
    }

    // Now when deposits are done it is time to update account id.
    test_wallet.update_account_id().await?;

    // Create a queue for all the transactions to send.
    // First, we will create and sign all the transactions, and then we will send all the
    // prepared transactions.
    let n_change_pubkeys = 1;
    let txs_amount = (n_change_pubkeys + ctx.n_transfers + ctx.n_withdraws) as usize;
    let mut tx_queue = Vec::with_capacity(txs_amount);

    log::info!(
        "Account {}: preparing {} transactions to send",
        addr_hex,
        txs_amount,
    );

    // Add the `ChangePubKey` operation.
    tx_queue.push((test_wallet.sign_change_pubkey().await?, None));

    // Add the transfer operations.
    for _ in 0..ctx.n_transfers {
        let amount = rand_amount(ctx.transfer_from_amount_gwei, ctx.transfer_to_amount_gwei);
        let signed_transfer = test_wallet
            .sign_transfer_to_random(&ctx.input_accounts, amount.mul(&wei_in_gwei))
            .await?;
        tx_queue.push(signed_transfer);
    }
    // Add the withdraw operations.
    for _ in 0..ctx.n_withdraws {
        let amount = rand_amount(ctx.withdraw_from_amount_gwei, ctx.withdraw_to_amount_gwei);
        let signed_withdraw = test_wallet
            .sign_withdraw_single(amount.mul(&wei_in_gwei))
            .await?;
        tx_queue.push(signed_withdraw)
    }

    log::info!(
        "Account {}: preparing transactions completed, sending...",
        addr_hex
    );

    for (tx, eth_sign) in tx_queue {
        let tx_hash = provider.send_tx(tx, eth_sign).await?;
        tps_counter.increment();
        sent_txs.add_tx_hash(tx_hash);
    }

    log::info!("Account: {}: all the transactions are sent", addr_hex);

    Ok(sent_txs)
}<|MERGE_RESOLUTION|>--- conflicted
+++ resolved
@@ -33,17 +33,11 @@
 
     // Load config and construct test accounts
     let config = LoadTestConfig::load(&ctx.config_path);
-<<<<<<< HEAD
-    let transport = Http::new(&ctx.options.web3_url).expect("http transport start");
-    let test_accounts =
-        TestAccount::construct_test_accounts(&config.input_accounts, transport, &ctx.options);
-=======
     let test_accounts = ctx.rt.block_on(TestWallet::from_info_list(
         &config.input_accounts,
         provider.clone(),
         &ctx.options,
     ));
->>>>>>> ec20c91f
 
     let verify_timeout_sec = Duration::from_secs(config.verify_timeout_sec);
 
