--- conflicted
+++ resolved
@@ -543,7 +543,8 @@
         // c.clone().synthesize(&mut transpiler).unwrap();
 
         println!("Start transpiling");
-        let (n, mut hints) = transpile_with_gates_count::<Bn256, _>(c.clone()).expect("transpilation is successful");
+        let (n, mut hints) =
+            transpile_with_gates_count::<Bn256, _>(c.clone()).expect("transpilation is successful");
         println!("Transpiled into {} gates", n);
         let mut tmp_buff = Vec::new();
         write_transpilation_hints(&hints, &mut tmp_buff).expect("hint write");
@@ -591,7 +592,6 @@
         is_satisfied(c.clone(), &hints).expect("must validate");
 
         println!("Done checking if satisfied");
-
     }
 
     #[test]
@@ -663,12 +663,11 @@
 
         // c.clone().synthesize(&mut transpiler).unwrap();
 
-<<<<<<< HEAD
-        let (n, mut hints) = transpile_with_gates_count::<Bn256, _>(c.clone()).expect("transpilation is successful");
+        let timer = Instant::now();
+        let (n, mut hints) =
+            transpile_with_gates_count::<Bn256, _>(c.clone()).expect("transpilation is successful");
+        println!("Transpilation time: {}s", timer.elapsed().as_secs());
         println!("Transpiled into {} gates", n);
-        let mut tmp_buff = Vec::new();
-        write_transpilation_hints(&hints, &mut tmp_buff).expect("hint write");
-        hints = read_transpilation_hints(tmp_buff.as_slice()).expect("hint read");
 
         let mut hints_hist = std::collections::HashMap::new();
         hints_hist.insert("into addition gate".to_owned(), 0);
@@ -702,45 +701,6 @@
         }
 
         println!("Transpilation hist = {:?}", hints_hist);
-=======
-        let timer = Instant::now();
-        let mut hints = transpile::<Bn256, _>(c.clone()).expect("transpilation is successful");
-        println!("Transpilation time: {}s", timer.elapsed().as_secs());
-
-        //
-        // let mut hints_hist = std::collections::HashMap::new();
-        // hints_hist.insert("into addition gate".to_owned(), 0);
-        // hints_hist.insert("merge LC".to_owned(), 0);
-        // hints_hist.insert("into quadratic gate".to_owned(), 0);
-        // hints_hist.insert("into multiplication gate".to_owned(), 0);
-        //
-        // use crate::franklin_crypto::bellman::plonk::better_cs::adaptor::TranspilationVariant;
-        //
-        // for (_, h) in hints.iter() {
-        //     match h {
-        //         TranspilationVariant::IntoQuadraticGate => {
-        //             *hints_hist
-        //                 .get_mut(&"into quadratic gate".to_owned())
-        //                 .unwrap() += 1;
-        //         }
-        //         TranspilationVariant::MergeLinearCombinations(..) => {
-        //             *hints_hist.get_mut(&"merge LC".to_owned()).unwrap() += 1;
-        //         }
-        //         TranspilationVariant::IntoAdditionGate(..) => {
-        //             *hints_hist
-        //                 .get_mut(&"into addition gate".to_owned())
-        //                 .unwrap() += 1;
-        //         }
-        //         TranspilationVariant::IntoMultiplicationGate(..) => {
-        //             *hints_hist
-        //                 .get_mut(&"into multiplication gate".to_owned())
-        //                 .unwrap() += 1;
-        //         }
-        //     }
-        // }
-
-        // println!("Transpilation hist = {:?}", hints_hist);
->>>>>>> 7bc3b09b
 
         println!("Done transpiling");
 
@@ -756,9 +716,10 @@
         let mut setup = setup(c.clone(), &hints).expect("must make setup");
         println!("Setup generated time: {}s", timer.elapsed().as_secs());
 
+        println!("Made into {} gates", setup.n);
         let size = setup.n.next_power_of_two();
-        println!("Power of two {}", size);
         let size_log2 = size.trailing_zeros();
+        println!("Log pow2: {}", size_log2);
         assert!(size_log2 <= 26, "power of two too big");
 
         let timer = Instant::now();
@@ -804,19 +765,11 @@
                     .expect("ver key file create"),
             )
             .expect("ver key serialize");
-        // verification_key =
-        //     VerificationKey::read(tmp_buff.as_slice()).expect("verification key read");
 
         let timer = Instant::now();
         let mut precomputations =
             make_precomputations(&setup).expect("must make precomputations for proving");
         println!("Precomputations generated: {}s", timer.elapsed().as_secs());
-        // tmp_buff = Vec::new();
-        // precomputations
-        //     .write(&mut tmp_buff)
-        //     .expect("precomputation write");
-        // precomputations = SetupPolynomialsPrecomputations::read(tmp_buff.as_slice())
-        //     .expect("precomputation read");
 
         use crate::franklin_crypto::bellman::plonk::fft::cooley_tukey_ntt::*;
 
