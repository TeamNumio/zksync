--- conflicted
+++ resolved
@@ -259,18 +259,18 @@
         }
     }
 
-<<<<<<< HEAD
     pub fn min_chunks(&self) -> usize {
         match self {
             FranklinTx::Transfer(_) => TransferOp::CHUNKS,
             FranklinTx::Withdraw(_) => WithdrawOp::CHUNKS,
             FranklinTx::Close(_) => CloseOp::CHUNKS,
-=======
+        }
+    }
+
     pub fn is_withdraw(&self) -> bool {
         match self {
             FranklinTx::Withdraw(_) => true,
             _ => false,
->>>>>>> 5ba2b712
         }
     }
 }
