--- conflicted
+++ resolved
@@ -144,9 +144,6 @@
         expect(await erc20DeployedToken.balanceOf(exitWallet.address)).eq(exitValue);
         expect((await franklinDeployedContract.balances(exitWallet.address, 1)).balance).equal(bigNumberify(0));
     });
-<<<<<<< HEAD
-});
-=======
 });
 
 function createDepositPublicData(tokenId, amount: BigNumber, fee: BigNumber, franklinAddress: string): Buffer {
@@ -175,5 +172,4 @@
     const padBytes = Buffer.alloc(2, 0);
 
     return Buffer.concat([txId, accountId, tokenBytes, amountBytes, feeBytes, addressBytes, padBytes]);
-}
->>>>>>> e2d44994
+}