// from https://github.com/HarryR/ethsnarks/blob/master/contracts/Verifier.sol
pragma solidity ^0.5.8;

import "./VerificationKey.sol";

contract Verifier is VerificationKey {
    bool constant DUMMY_VERIFIER = false;

    // Proof verification
    // Params:
    // - _proof - block number
    // - _commitment - block commitment
    function verifyBlockProof(
        uint256[8] calldata _proof,
        bytes32 _commitment
    ) external view returns (bool) {
        uint256 mask = (~uint256(0)) >> 3;
        uint256[14] memory vk;
        uint256[] memory gammaABC;
        (vk, gammaABC) = getVk();
        uint256[] memory inputs = new uint256[](1);
        inputs[0] = uint256(_commitment) & mask;
        return Verify(vk, gammaABC, _proof, inputs);
    }

    function verifyExitProof(
        uint16 _tokenId,
        address _owner,
        uint128 _amount,
        uint256[8] calldata _proof
    ) external view returns (bool) {
        bytes32 hash = sha256(
            abi.encodePacked(uint256(_tokenId), uint256(_owner))
        );
        hash = sha256(abi.encodePacked(hash, uint256(_amount)));

        uint256 mask = (~uint256(0)) >> 3;
        uint256[14] memory vk;
        uint256[] memory gammaABC;
        (vk, gammaABC) = getVk();
        uint256[] memory inputs = new uint256[](1);
        inputs[0] = uint256(hash) & mask;
        return Verify(vk, gammaABC, _proof, inputs);
    }

    function NegateY(uint256 Y) internal pure returns (uint256) {
        uint256 q = 21888242871839275222246405745257275088696311157297823662689037894645226208583;
        return q - (Y % q);
    }

    function Verify(
        uint256[14] memory in_vk,
        uint256[] memory vk_gammaABC,
        uint256[8] memory in_proof,
        uint256[] memory proof_inputs
    ) internal view returns (bool) {
<<<<<<< HEAD
=======
        if (DUMMY_VERIFIER) {
            return true;
        }

>>>>>>> 80852f97
        // Start
        require(
            ((vk_gammaABC.length / 2) - 1) == proof_inputs.length,
            "vvy11"
        ); // vvy11 - Invalid number of public inputs

        // Compute the linear combination vk_x
        uint256[3] memory mul_input;
        uint256[4] memory add_input;
        bool success;
        uint256 m = 2;

        // First two fields are used as the sum
        add_input[0] = vk_gammaABC[0];
        add_input[1] = vk_gammaABC[1];

        // Performs a sum of gammaABC[0] + sum[ gammaABC[i+1]^proof_inputs[i] ]
        for (uint256 i = 0; i < proof_inputs.length; i++) {
            mul_input[0] = vk_gammaABC[m++];
            mul_input[1] = vk_gammaABC[m++];
            mul_input[2] = proof_inputs[i];

            // solhint-disable-next-line no-inline-assembly
            assembly {
                // ECMUL, output to last 2 elements of `add_input`
                success := staticcall(
                    sub(gas, 2000),
                    7,
                    mul_input,
                    0x60,
                    add(add_input, 0x40),
                    0x40
                )
            }
            require(
                success,
                "vvy12"
            ); // vvy12 - Failed to call ECMUL precompile

            assembly {
                // ECADD
                success := staticcall(
                    sub(gas, 2000),
                    6,
                    add_input,
                    0x80,
                    add_input,
                    0x40
                )
            }
            require(
                success,
                "vvy13"
            ); // vvy13 - Failed to call ECADD precompile
        }

        uint256[24] memory input = [
            // (proof.A, proof.B)
            in_proof[0],
            in_proof[1], // proof.A   (G1)
            in_proof[2],
            in_proof[3],
            in_proof[4],
            in_proof[5], // proof.B   (G2)
            // (-vk.alpha, vk.beta)
            in_vk[0],
            NegateY(in_vk[1]), // -vk.alpha (G1)
            in_vk[2],
            in_vk[3],
            in_vk[4],
            in_vk[5], // vk.beta   (G2)
            // (-vk_x, vk.gamma)
            add_input[0],
            NegateY(add_input[1]), // -vk_x     (G1)
            in_vk[6],
            in_vk[7],
            in_vk[8],
            in_vk[9], // vk.gamma  (G2)
            // (-proof.C, vk.delta)
            in_proof[6],
            NegateY(in_proof[7]), // -proof.C  (G1)
            in_vk[10],
            in_vk[11],
            in_vk[12],
            in_vk[13] // vk.delta  (G2)
        ];

        uint256[1] memory out;
        assembly {
            success := staticcall(sub(gas, 2000), 8, input, 768, out, 0x20)
        }
        require(
            success,
            "vvy14"
        ); // vvy14 - Failed to call pairing precompile
        return out[0] == 1;
    }
}<|MERGE_RESOLUTION|>--- conflicted
+++ resolved
@@ -54,13 +54,10 @@
         uint256[8] memory in_proof,
         uint256[] memory proof_inputs
     ) internal view returns (bool) {
-<<<<<<< HEAD
-=======
         if (DUMMY_VERIFIER) {
             return true;
         }
 
->>>>>>> 80852f97
         // Start
         require(
             ((vk_gammaABC.length / 2) - 1) == proof_inputs.length,
