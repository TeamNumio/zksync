--- conflicted
+++ resolved
@@ -101,12 +101,8 @@
     function readFullExitPubdata(bytes memory _data, uint _offset) internal pure
         returns (FullExit memory parsed)
     {
-<<<<<<< HEAD
         // NOTE: there is no check that variable sizes are same as constants (i.e. TOKEN_BYTES), fix if possible.
-        uint offset = 0;
-=======
         uint offset = _offset;
->>>>>>> fec8b8d0
         (offset, parsed.accountId) = Bytes.readUInt24(_data, offset);      // accountId
         (offset, parsed.owner) = Bytes.readAddress(_data, offset);         // owner
         (offset, parsed.tokenId) = Bytes.readUInt16(_data, offset);        // tokenId
@@ -140,11 +136,11 @@
         address owner;
     }
 
-    function readPartialExitPubdata(bytes memory _data) internal pure
+    function readPartialExitPubdata(bytes memory _data, uint _offset) internal pure
         returns (PartialExit memory parsed)
     {
         // NOTE: there is no check that variable sizes are same as constants (i.e. TOKEN_BYTES), fix if possible.
-        uint offset = ACCOUNT_ID_BYTES;                             // accountId (ignored)
+        uint offset = _offset + ACCOUNT_ID_BYTES;                   // accountId (ignored)
         (offset, parsed.tokenId) = Bytes.readUInt16(_data, offset); // tokenId
         (offset, parsed.amount) = Bytes.readUInt128(_data, offset); // amount
         offset += FEE_BYTES;                                        // fee (ignored)
