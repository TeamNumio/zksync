--- conflicted
+++ resolved
@@ -29,24 +29,6 @@
     /// @notice Max amount of tokens registered in the network (excluding ETH, which is hardcoded as tokenId = 0)
     uint16 constant MAX_AMOUNT_OF_REGISTERED_TOKENS = (2 ** 16) - 1;
 
-<<<<<<< HEAD
-    /// @notice Fee gas price multiplier for transactions
-    uint256 constant FEE_GAS_PRICE_MULTIPLIER = 2;
-
-    /// @notice Base gas for deposit eth transaction
-    /// NOTE: Gas fee may vary with time when ethereum is updated
-    uint256 constant BASE_DEPOSIT_ETH_GAS = 179000;
-
-    /// @notice Base gas for deposit erc20 transaction
-    /// NOTE: Gas fee may vary for different tokens
-    uint256 constant BASE_DEPOSIT_ERC_GAS = 214000;
-
-    /// @notice Base gas for full exit transaction
-    /// NOTE: Gas fee may vary with time when ethereum is updated
-    uint256 constant BASE_FULL_EXIT_GAS = 170000;
-
-=======
->>>>>>> fec8b8d0
     /// @notice Expected average period of block creation
     uint256 constant BLOCK_PERIOD = 15 seconds;
 
