pragma solidity ^0.5.1;

import "openzeppelin-solidity/contracts/token/ERC20/IERC20.sol";

import "./Verifier.sol";
import "./VerificationKey.sol";

contract Franklin {
    VerificationKey verificationKey;
    Verifier verifier;

    // chunks per block; each chunk has 8 bytes of public data
    uint256 constant BLOCK_SIZE = 10;
    // must fit into uint128
    uint256 constant MAX_VALUE = 2 ** 128 - 1;
    // ETH blocks
    uint256 constant LOCK_DEPOSITS_FOR = 8 * 60 * 100;
    // ETH blocks
    uint256 constant EXPECT_VERIFICATION_IN = 8 * 60 * 100;
    // To make sure that all reverted blocks can be copied under block gas limit!
    uint256 constant MAX_UNVERIFIED_BLOCKS = 4 * 60 * 100;
    // Offchain address length.
    uint8 constant PUBKEY_HASH_LEN = 20;

    uint8 constant FEE_EXPONENT_BIT_WIDTH = 6;
    uint8 constant AMOUNT_EXPONENT_BIT_WIDTH = 5;

    struct ValidatedTokenId {
        uint32 id;
    }

    event BlockCommitted(uint32 indexed blockNumber);
    event BlockVerified(uint32 indexed blockNumber);

    event BlocksReverted(
        uint32 indexed totalBlocksVerified,
        uint32 indexed totalBlocksCommitted
    );

    event OnchainDeposit(
        address indexed owner,
        uint32 tokenId,
        uint128 amount,
        uint32 lockedUntilBlock,
        bytes franklinAddress
    );
    event OnchainWithdrawal(
        address indexed owner,
        uint32 tokenId,
        uint128 amount
    );

    event TokenAdded(address token, uint32 tokenId);

    // ==== STORAGE ====

    // Governance

    // Address which will excercise governance over the network
    // i.e. add tokens, change validator set, conduct upgrades
    address public networkGovernor;

    // Total number of ERC20 tokens registered in the network
    // (excluding ETH, which is hardcoded as tokenId = 0)
    uint32 public totalTokens;

    // List of registered tokens by tokenId
    mapping(uint32 => address) public tokenAddresses;

    // List of registered tokens by address
    mapping(address => uint32) public tokenIds;

    // List of permitted validators
    mapping(address => bool) public validators;

    // Root-chain balances

    // Root-chain balance: users can send funds from and to Franklin
    // from the root-chain balances only (see docs)
    struct Balance {
        uint128 balance;
        // Balance can be locked in order to let validators deposit some of it into Franklin
        // Locked balances becomes free at ETH blockNumber = lockedUntilBlock
        // To re-lock, users can make a deposit with zero amount
        uint32 lockedUntilBlock;
    }

    // List of root-chain balances (per owner and tokenId)
    mapping(address => mapping(uint32 => Balance)) public balances;
    mapping(address => bool) public depositWasDone;
    mapping(bytes => address) public depositFranklinToETH;

    // TODO: - fix
    // uint32 public totalAccounts;
    // mapping (address => uint32) public accountIdByAddress;
    ///////////////

    // Blocks

    // Total number of verified blocks
    // i.e. blocks[totalBlocksVerified] points at the latest verified block (block 0 is genesis)
    uint32 public totalBlocksVerified;

    // Total number of committed blocks
    // i.e. blocks[totalBlocksCommitted] points at the latest committed block
    uint32 public totalBlocksCommitted;

    // Block data (once per block)
    struct Block {
        // Hash of committment the block circuit
        bytes32 commitment;
        // New root hash
        bytes32 stateRoot;
        // ETH block number at which this block was committed
        uint32 committedAtBlock;
        // ETH block number at which this block was verified
        uint32 verifiedAtBlock;
        // Validator (aka block producer)
        address validator;
        // Index of the first operation to process for this block
        uint64 operationStartId;
        // Total number of operations to process for this block
        uint64 totalOperations;
    }

    // List of blocks by Franklin blockId
    mapping(uint32 => Block) public blocks;

    // Onchain operations -- processed inside blocks (see docs)

    // Type of block processing operation holder
    enum OnchainOpType {Deposit, Withdrawal}

    // OnchainOp keeps a balance for processing the committed data in blocks, see docs
    struct OnchainOp {
        OnchainOpType opType;
        uint32 tokenId;
        address owner;
        uint128 amount;
    }

    // Total number of registered OnchainOps
    uint64 totalOnchainOps;

    // List of OnchainOps by index
    mapping(uint64 => OnchainOp) public onchainOps;

    // Reverting expired blocks

    // Total number of registered blocks to revert (see docs)
    uint32 totalBlocksToRevert;

    // List of blocks by revertBlockId (see docs)
    mapping(uint32 => Block) public blocksToRevert;

    // Exit queue & exodus mode

    // Address of the account which is allowed to trigger exodus mode
    // (mass exits in the case that censorship resistance has failed)
    address public exitQueue;

    // Flag indicating that exodus (mass exit) mode is triggered
    // Once it was raised, it can not be cleared again, and all users must exit
    bool public exodusMode;

    // Flag indicating that a user has exited certain token balance (per owner and tokenId)
    mapping(address => mapping(uint32 => bool)) public exited;

    // // Migration

    // // Address of the new version of the contract to migrate accounts to
    // // Can be proposed by network governor
    // address public migrateTo;

    // // Migration deadline: after this ETH block number migration may happen with the contract
    // // entering exodus mode for all users who have not opted in for migration
    // uint32  public migrateByBlock;

    // // Flag for the new contract to indicate that the migration has been sealed
    // bool    public migrationSealed;

    // mapping (uint32 => bool) tokenMigrated;

    // ==== IMPLEMENTATION ====

    // Constructor

    constructor(
        address _verifierAddress,
        address _vkAddress,
        bytes32 _genesisRoot,
        address _exitQueue,
        address _networkGovernor
    ) public {
        verifier = Verifier(_verifierAddress);
        verificationKey = VerificationKey(_vkAddress);

        blocks[0].stateRoot = _genesisRoot;
        exitQueue = _exitQueue;
        networkGovernor = _networkGovernor;

        // TODO: remove once proper governance is implemented
        validators[_networkGovernor] = true;
    }

    // Governance

    function changeGovernor(address _newGovernor) external {
        requireGovernor();
        networkGovernor = _newGovernor;
    }

    function addToken(address _token) external {
        requireGovernor();
        require(tokenIds[_token] == 0, "token exists");
        tokenAddresses[totalTokens + 1] = _token; // Adding one because tokenId = 0 is reserved for ETH
        tokenIds[_token] = totalTokens + 1;
        totalTokens++;
        emit TokenAdded(_token, totalTokens);
    }

    function setValidator(address _validator, bool _active) external {
        requireGovernor();
        validators[_validator] = _active;
    }

    // function scheduleMigration(address _migrateTo, uint32 _migrateByBlock) external {
    //     requireGovernor();
    //     require(migrateByBlock == 0, "migration in progress");
    //     migrateTo = _migrateTo;
    //     migrateByBlock = _migrateByBlock;
    // }

    // // Anybody MUST be able to call this function
    // function sealMigration() external {
    //     require(migrateByBlock > 0, "no migration scheduled");
    //     migrationSealed = true;
    //     exodusMode = true;
    // }

    // // Anybody MUST be able to call this function
    // function migrateToken(uint32 _tokenId, uint112 /*_amount*/, bytes calldata /*_proof*/) external {
    //     require(migrationSealed, "migration not sealed");
    //     requireValidToken(_tokenId);
    //     require(tokenMigrated[_tokenId]==false, "token already migrated");
    //     // TODO: check the proof for the amount
    //     // TODO: transfer ERC20 or ETH to the `migrateTo` address
    //     tokenMigrated[_tokenId] = true;

    //     require(false, "unimplemented");
    // }

    // Root-chain balances

    // Deposit ETH (simply by sending it to the contract)
    function depositETH(bytes calldata _franklin_addr) external payable {
        require(msg.value <= MAX_VALUE, "sorry Joe");
        registerDeposit(ValidatedTokenId(0), uint128(msg.value), _franklin_addr);
    }

    function withdrawETH(uint128 _amount) external {
        registerWithdrawal(ValidatedTokenId(0), _amount);
        msg.sender.transfer(_amount);
    }

    function depositERC20(
        address _token,
        uint128 _amount,
        bytes calldata _franklin_addr
    ) external {
        require(
            IERC20(_token).transferFrom(msg.sender, address(this), _amount),
            "transfer failed"
        );
        ValidatedTokenId memory tokenId = validateERC20Token(_token);
        registerDeposit(tokenId, _amount, _franklin_addr);
    }

    function withdrawERC20(address _token, uint128 _amount) external {
        ValidatedTokenId memory tokenId = validateERC20Token(_token);
        registerWithdrawal(tokenId, _amount);
        require(
            IERC20(_token).transfer(msg.sender, _amount),
            "transfer failed"
        );
    }

    function registerDeposit(
        ValidatedTokenId memory _token,
        uint128 _amount,
        bytes memory _franklin_addr
    ) internal {
        requireActive();
        require(
            uint256(_amount) + balances[msg.sender][_token.id].balance <
                MAX_VALUE,
            "overflow"
        );

        balances[msg.sender][_token.id].balance += _amount;
        uint32 lockedUntilBlock = uint32(block.number + LOCK_DEPOSITS_FOR);
        balances[msg.sender][_token.id].lockedUntilBlock = lockedUntilBlock;

        if (depositWasDone[msg.sender]) {
            require(
                depositFranklinToETH[_franklin_addr] == msg.sender,
                "ETH depositor mismatch"
            );
        } else {
            depositFranklinToETH[_franklin_addr] = msg.sender;
            depositWasDone[msg.sender] = true;
        }

        emit OnchainDeposit(
            msg.sender,
            _token.id,
            balances[msg.sender][_token.id].balance,
            lockedUntilBlock,
            _franklin_addr
        );
    }

    function registerWithdrawal(ValidatedTokenId memory _token, uint128 _amount) internal {
        requireActive();
        require(
            block.number >= balances[msg.sender][_token.id].lockedUntilBlock,
            "balance locked"
        );
        require(
            balances[msg.sender][_token.id].balance >= _amount,
            "insufficient balance"
        );
        balances[msg.sender][_token.id].balance -= _amount;
        emit OnchainWithdrawal(msg.sender, _token.id, _amount);
    }

    // Block committment
    event DebugCommitBlock(bytes _publicData, bytes32 commitment);
    function commitBlock(
        uint32 _blockNumber,
        uint24 _feeAccount,
        bytes32 _newRoot,
        bytes calldata _publicData
    ) external {
        requireActive();
        require(validators[msg.sender], "only by validator");
        require(
            _blockNumber == totalBlocksCommitted + 1,
            "only commit next block"
        );
        require(blockCommitmentExpired() == false, "committment expired");
        require(
            totalBlocksCommitted - totalBlocksVerified < MAX_UNVERIFIED_BLOCKS,
            "too many committed"
        );

        // TODO: check exit queue: it will require certains records to appear on `_publicData`

        // TODO: make efficient padding here

        (uint64 startId, uint64 totalProcessed) = commitOnchainOps(_publicData);

        bytes32 commitment = createBlockCommitment(
            _blockNumber,
            _feeAccount,
            blocks[_blockNumber - 1].stateRoot,
            _newRoot,
            _publicData
        );

        blocks[_blockNumber] = Block(
            commitment,
            _newRoot,
            uint32(block.number), // committed at
            0, // verified at
            msg.sender, // validator
            // onchain-ops
            startId,
            totalProcessed
        );

        totalOnchainOps = startId + totalProcessed;

        totalBlocksCommitted += 1;
        emit DebugCommitBlock(_publicData, commitment);
        emit BlockCommitted(_blockNumber);
    }

    function createBlockCommitment(
        uint32 _blockNumber,
        uint24 _feeAccount,
        bytes32 _oldRoot,
        bytes32 _newRoot,
        bytes memory _publicData
    ) internal pure returns (bytes32) {
        bytes32 hash = sha256(
            abi.encodePacked(uint256(_blockNumber), uint256(_feeAccount))
        );
        hash = sha256(abi.encodePacked(hash, uint256(_oldRoot)));
        hash = sha256(abi.encodePacked(hash, uint256(_newRoot)));
        // public data is committed with padding (TODO: check assembly and optimize to avoid copying data)
        hash = sha256(
            abi.encodePacked(
                hash,
                _publicData
            )
        );

        return hash;
    }

    function commitOnchainOps(bytes memory _publicData)
        internal
        returns (uint64 onchainOpsStartId, uint64 processedOnchainOps)
    {
        require(_publicData.length % 8 == 0, "pubdata.len % 8 != 0");

        onchainOpsStartId = totalOnchainOps;
        uint64 currentOnchainOp = totalOnchainOps;

        // NOTE: the stuff below is the most expensive and most frequently used part of the entire contract.
        // It is highly unoptimized and can be improved by an order of magnitude by getting rid of the subroutine,
        // using assembly, replacing ifs with mem lookups and other tricks
        // TODO: optimize
        uint256 currentPointer = 0;
        while (currentPointer < _publicData.length) {
            bytes1 opType = _publicData[currentPointer];
            (uint256 len, uint64 ops) = processOp(
                opType,
                currentPointer,
                _publicData,
                currentOnchainOp
            );
            currentPointer += len;
            processedOnchainOps += ops;
        }
        require(
            currentPointer == _publicData.length,
            "last chunk exceeds pubdata"
        );
        return (onchainOpsStartId, processedOnchainOps);
    }

    function processOp(
        bytes1 opType,
        uint256 currentPointer,
        bytes memory _publicData,
        uint64 currentOnchainOp
    ) internal returns (uint256 processedLen, uint64 processedOnchainOps) {
        uint256 opDataPointer = currentPointer + 1;

        if (opType == 0x00) return (1 * 8, 0); // noop
        if (opType == 0x02) return (5 * 8, 0); // transfer_to_new
        if (opType == 0x05) return (2 * 8, 0); // transfer
        if (opType == 0x04) return (1 * 8, 0); // close_account

        // deposit
        if (opType == 0x01) {
            // to_account: 3, token: 2, amount: 3, fee: 1, new_pubkey_hash: 20

            uint16 tokenId = uint16(
                (uint256(uint8(_publicData[opDataPointer + 3])) << 8) +
                (uint256(uint8(_publicData[opDataPointer + 4])) << 0)
            );
            uint128 amount = 0;
            for (uint8 i = 0; i < 16; i++) {
               amount += uint128(uint8(_publicData[opDataPointer+5+i])) << (8*(15-i));
            }

            uint8[2] memory feePacked;
            feePacked[0] = uint8(_publicData[opDataPointer + 8]);
            feePacked[1] = uint8(_publicData[opDataPointer + 9]);
            uint128 fee = unpackFee(feePacked);

            bytes memory franklin_address_ = new bytes(PUBKEY_HASH_LEN);
            for (uint8 i = 0; i < PUBKEY_HASH_LEN; i++) {
                franklin_address_[i] = _publicData[opDataPointer + 10 + i];
            }
            address account = depositFranklinToETH[franklin_address_];

            requireValidTokenId(tokenId);
            require(
                block.number < balances[account][tokenId].lockedUntilBlock,
                "balance must be locked"
            );
            require(
                balances[account][tokenId].balance >= (amount + fee),
                "balance insufficient"
            );

            balances[account][tokenId].balance -= (amount + fee);
            onchainOps[currentOnchainOp] = OnchainOp(
                OnchainOpType.Deposit,
                tokenId,
                account,
                (amount + fee)
            );
<<<<<<< HEAD
            return (6 * 8, 1);
=======
            return (4 * 8, 1);
>>>>>>> ae0b3301
        }

        // partial_exit
        if (opType == 0x03) {
            // pubdata account: 3, token: 2, amount: 3, fee: 1, eth_key: 20

            uint16 tokenId = uint16(
                (uint256(uint8(_publicData[opDataPointer + 3])) << 8) +
                    uint256(uint8(_publicData[opDataPointer + 4]))
            );

            uint128 amount = 0;
            for (uint8 i = 0; i < 16; i++) {
                amount += uint128(uint8(_publicData[opDataPointer+5+i])) << (8*(15-i));
            }

            bytes memory ethAddress = new bytes(20);
            for (uint256 i = 0; i < 20; ++i) {
                ethAddress[i] = _publicData[opDataPointer + 9 + i];
            }

            requireValidTokenId(tokenId);
            // TODO!: balances[ethAddress][tokenId] possible overflow (uint128)
            onchainOps[currentOnchainOp] = OnchainOp(
                OnchainOpType.Withdrawal,
                tokenId,
                bytesToAddress(ethAddress),
                amount
            );
            return (6 * 8, 1);
        }

        require(false, "unsupported op");
    }

    // Block verification
    function verifyBlock(uint32 _blockNumber, uint256[8] calldata proof)
        external
    {
        requireActive();
        require(validators[msg.sender], "only by validator");
        require(
            _blockNumber == totalBlocksVerified + 1,
            "only verify next block"
        );

        require(
            verifyBlockProof(proof, blocks[_blockNumber].commitment),
            "verification failed"
        );

        totalBlocksVerified += 1;
        consummateOnchainOps(_blockNumber);
        emit BlockVerified(_blockNumber);
    }

    function verifyBlockProof(uint256[8] memory proof, bytes32 commitment)
        internal
        view
        returns (bool valid)
    {
        uint256 mask = (~uint256(0)) >> 3;
        uint256[14] memory vk;
        uint256[] memory gammaABC;
        (vk, gammaABC) = verificationKey.getVk();
        uint256[] memory inputs = new uint256[](1);
        inputs[0] = uint256(commitment) & mask;
        return verifier.Verify(vk, gammaABC, proof, inputs);
    }

    function consummateOnchainOps(uint32 _blockNumber) internal {
        uint64 start = blocks[_blockNumber].operationStartId;
        uint64 end = start + blocks[_blockNumber].totalOperations;
        for (uint64 current = start; current < end; ++current) {
            OnchainOp memory op = onchainOps[current];
            if (op.opType == OnchainOpType.Withdrawal) {
                // withdrawal was successful, accrue balance
                balances[op.owner][op.tokenId].balance += op.amount;
            }
            delete onchainOps[current];
        }
    }

    // Reverting committed blocks

    function revertExpiredBlocks() external {
        require(blockCommitmentExpired(), "not expired");
        emit BlocksReverted(totalBlocksVerified, totalBlocksCommitted);
        uint32 total = totalBlocksCommitted - totalBlocksVerified;
        for (uint32 i = 0; i < total; i++) {
            blocksToRevert[totalBlocksToRevert +
                i] = blocks[totalBlocksVerified + i + 1];
            delete blocks[totalBlocksVerified + i + 1];
        }
        totalBlocksToRevert += total;
    }

    function revertBlock(uint32 _revertedBlockId) external {
        Block memory reverted = blocksToRevert[_revertedBlockId];
        require(reverted.committedAtBlock > 0, "block not found");

        uint64 current = reverted.operationStartId;
        uint64 end = current + reverted.totalOperations;
        while (current < end) {
            OnchainOp memory op = onchainOps[current];
            if (op.opType == OnchainOpType.Deposit) {
                // deposit failed, return funds
                balances[op.owner][op.tokenId].balance += op.amount;
            }
            delete onchainOps[current];
        }
        delete blocksToRevert[_revertedBlockId];
    }

    // Exodus mode

    function triggerExodus() external {
        require(msg.sender == exitQueue, "only by exit queue");
        exodusMode = true;
    }

    function exit(
        uint32 _tokenId,
        address[] calldata _owners,
        uint128[] calldata _amounts,
        uint256[8] calldata /*_proof*/
    ) external {
        require(exodusMode, "must be in exodus mode");
        require(_owners.length == _amounts.length, "|owners| != |amounts|");

        for (uint256 i = 0; i < _owners.length; i++) {
            require(exited[_owners[i]][_tokenId] == false, "already exited");
        }

        // TODO: verify the proof that all users have the specified amounts of this token in the latest state

        for (uint256 i = 0; i < _owners.length; i++) {
            balances[_owners[i]][_tokenId].balance += _amounts[i];
            exited[_owners[i]][_tokenId] = true;
        }
    }

    // Internal helpers

    function requireGovernor() internal view {
        require(msg.sender == networkGovernor, "only by governor");
    }

    function requireActive() internal view {
        require(!exodusMode, "exodus mode");
    }

    function requireValidTokenId(uint32 _tokenId) internal view {
        require(_tokenId < totalTokens + 1, "unknown token");
    }

    function validateERC20Token(address tokenAddr) internal view returns (ValidatedTokenId memory) {
        uint32 tokenId = tokenIds[tokenAddr];
        require(tokenAddresses[tokenId] == tokenAddr, "unknown ERC20 token");
        return ValidatedTokenId(tokenId);
    }

    function blockCommitmentExpired() internal view returns (bool) {
        return
            totalBlocksCommitted > totalBlocksVerified &&
                block.number >
                blocks[totalBlocksVerified + 1].committedAtBlock +
                    EXPECT_VERIFICATION_IN;
    }

    function unpackAmount(uint8[3] memory _amount)
        internal
        pure
        returns (uint128)
    {
        uint24 n = (uint24(_amount[0]) << 2*8)
        + (uint24(_amount[1]) << 8)
        + (uint24(_amount[2]));
        return uint128(n >> AMOUNT_EXPONENT_BIT_WIDTH) * (uint128(10) ** (n & 0x1f));
    }


    function unpackFee(uint8[2] memory encoded_fee) internal pure returns (uint128) {
        uint16 fee = (uint16(encoded_fee[0]) << 8) + uint16(encoded_fee[1]);

        return uint128(fee >> FEE_EXPONENT_BIT_WIDTH) * (uint128(10) ** (fee & 0x3f));
    }

    function bytesToAddress(bytes memory bys)
        internal
        pure
        returns (address addr)
    {
        assembly {
            addr := mload(add(bys, 20))
        }
    }
}<|MERGE_RESOLUTION|>--- conflicted
+++ resolved
@@ -495,11 +495,7 @@
                 account,
                 (amount + fee)
             );
-<<<<<<< HEAD
             return (6 * 8, 1);
-=======
-            return (4 * 8, 1);
->>>>>>> ae0b3301
         }
 
         // partial_exit
