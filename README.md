--- conflicted
+++ resolved
@@ -172,9 +172,6 @@
   f cargo bench
   ```
 
-<<<<<<< HEAD
-## Developing circuit
-=======
 - Running  the loadtest:
 
   ```sh
@@ -184,10 +181,7 @@
   ```
 
 
-## Generating keys
-
-To generate a proving key, from `server` dir run:
->>>>>>> ff830de1
+## Developing circuit
 
 * To generate proofs you need universal setup files that you downloaded during first init. 
 * To verify generated proofs you need verification keys for generated for specific circuit and Verifier.sol contract to check proofs on the Ethereum network.
