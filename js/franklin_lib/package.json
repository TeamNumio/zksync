--- conflicted
+++ resolved
@@ -33,11 +33,7 @@
     "loadtest": "ts-node scripts/loadtest.ts",
     "fmt": "prettier --parser typescript --write \"**/*.ts\"",
     "build": "tsc",
-<<<<<<< HEAD
-    "prepublish": "tsc"
-=======
     "sign-gen": "ts-node tests/spec-test.ts",
     "spec-test": "ts-node tests/spec-test.ts"
->>>>>>> 0fe8168b
   }
 }