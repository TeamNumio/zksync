import { Wallet, Provider, ETHProxy, types, utils as zkutils } from "zksync";
// HACK: using require as type system work-around
const franklin_abi = require("../../contracts/build/ZkSync.json").abi;
import { ethers, Contract, BigNumber, BigNumberish, utils } from "ethers";
import { IERC20_INTERFACE, sleep } from "zksync/src/utils";
import * as apitype from "./api-type-validate";
import * as assert from "assert";

const WEB3_URL = process.env.WEB3_URL;
const VERIFY_TIMEOUT = 120000; // 2 minutes in ms.

const network = process.env.ETH_NETWORK == "localhost" ? "localhost" : "testnet";
console.log("Running integration test on the ", network, " network");
const ethersProvider = new ethers.providers.JsonRpcProvider(WEB3_URL);
if (network == "localhost") {
    ethersProvider.pollingInterval = 100;
}

let syncProvider: Provider;

async function getOperatorBalance(token: types.TokenLike, type: "committed" | "verified" = "committed") {
    const accountState = await syncProvider.getState(process.env.OPERATOR_FEE_ETH_ADDRESS);
    const tokenSet = syncProvider.tokenSet;
    const tokenSymbol = tokenSet.resolveTokenSymbol(token);
    let balance;
    if (type == "committed") {
        balance = accountState.committed.balances[tokenSymbol] || "0";
    } else {
        balance = accountState.verified.balances[tokenSymbol] || "0";
    }
    return BigNumber.from(balance);
}

async function testAutoApprovedDeposit(
    depositWallet: Wallet,
    syncWallet: Wallet,
    token: types.TokenLike,
    amount: BigNumberish
) {
    const balanceBeforeDep = await syncWallet.getBalance(token);

    const startTime = new Date().getTime();
    const depositHandle = await depositWallet.depositToSyncFromEthereum({
        depositTo: syncWallet.address(),
        token: token,
        amount,
        approveDepositAmountForERC20: true,
    });
    console.log(`Deposit posted: ${new Date().getTime() - startTime} ms`);

    await depositHandle.awaitReceipt();
    console.log(`Deposit committed: ${new Date().getTime() - startTime} ms`);
    const balanceAfterDep = await syncWallet.getBalance(token);

    if (!balanceAfterDep.sub(balanceBeforeDep).eq(amount)) {
        throw new Error("Deposit checks failed");
    }
}

async function testDeposit(depositWallet: Wallet, syncWallet: Wallet, token: types.TokenLike, amount: BigNumber) {
    const balanceBeforeDep = await syncWallet.getBalance(token);

    const startTime = new Date().getTime();
    if (!zkutils.isTokenETH(token)) {
        if (await depositWallet.isERC20DepositsApproved(token)) {
            throw new Error("Token should not be approved");
        }
        const approveERC20 = await depositWallet.approveERC20TokenDeposits(token);
        await approveERC20.wait();
        console.log(`Deposit approved: ${new Date().getTime() - startTime} ms`);
        if (!(await depositWallet.isERC20DepositsApproved(token))) {
            throw new Error("Token be approved");
        }
    }
    const depositHandle = await depositWallet.depositToSyncFromEthereum({
        depositTo: syncWallet.address(),
        token: token,
        amount,
    });
    console.log(`Deposit posted: ${new Date().getTime() - startTime} ms`);
    await depositHandle.awaitReceipt();
    console.log(`Deposit committed: ${new Date().getTime() - startTime} ms`);
    const balanceAfterDep = await syncWallet.getBalance(token);

    if (!zkutils.isTokenETH(token)) {
        if (!(await depositWallet.isERC20DepositsApproved(token))) {
            throw new Error("Token should still be approved");
        }
    }

    if (!balanceAfterDep.sub(balanceBeforeDep).eq(amount)) {
        throw new Error("Deposit checks failed");
    }
}

async function testTransferToSelf(syncWallet: Wallet, token: types.TokenLike, amount: BigNumber) {
    const fullFee = await syncProvider.getTransactionFee("Transfer", syncWallet.address(), token);
    const fee = fullFee.totalFee;

    const walletBeforeTransfer = await syncWallet.getBalance(token);
    const operatorBeforeTransfer = await getOperatorBalance(token);
    const startTime = new Date().getTime();
    const transferToNewHandle = await syncWallet.syncTransfer({
        to: syncWallet.address(),
        token,
        amount,
        fee,
    });
    console.log(`Transfer to self posted: ${new Date().getTime() - startTime} ms`);
    await transferToNewHandle.awaitReceipt();
    console.log(`Transfer to self committed: ${new Date().getTime() - startTime} ms`);
    const walletAfterTransfer = await syncWallet.getBalance(token);
    const operatorAfterTransfer = await getOperatorBalance(token);

    let transferCorrect = true;
    transferCorrect = transferCorrect && walletBeforeTransfer.sub(fee).eq(walletAfterTransfer);
    transferCorrect = transferCorrect && operatorAfterTransfer.sub(operatorBeforeTransfer).eq(fee);
    if (!transferCorrect) {
        throw new Error("Transfer to self checks failed");
    }
}

async function testTransfer(
    syncWallet1: Wallet,
    syncWallet2: Wallet,
    token: types.TokenLike,
    amount: BigNumber,
    timeoutBeforeReceipt = 0
) {
    const fullFee = await syncProvider.getTransactionFee("Transfer", syncWallet2.address(), token);
    const fee = fullFee.totalFee;

    const wallet1BeforeTransfer = await syncWallet1.getBalance(token);
    const wallet2BeforeTransfer = await syncWallet2.getBalance(token);
    const operatorBeforeTransfer = await getOperatorBalance(token);
    const startTime = new Date().getTime();
    const transferToNewHandle = await syncWallet1.syncTransfer({
        to: syncWallet2.address(),
        token,
        amount,
        fee,
    });
    console.log(`Transfer posted: ${new Date().getTime() - startTime} ms`);
    await sleep(timeoutBeforeReceipt);
    await transferToNewHandle.awaitReceipt();
    console.log(`Transfer committed: ${new Date().getTime() - startTime} ms`);
    const wallet1AfterTransfer = await syncWallet1.getBalance(token);
    const wallet2AfterTransfer = await syncWallet2.getBalance(token);
    const operatorAfterTransfer = await getOperatorBalance(token);

    let transferCorrect = true;
    transferCorrect = transferCorrect && wallet1BeforeTransfer.sub(wallet1AfterTransfer).eq(amount.add(fee));
    transferCorrect = transferCorrect && wallet2AfterTransfer.sub(wallet2BeforeTransfer).eq(amount);
    transferCorrect = transferCorrect && operatorAfterTransfer.sub(operatorBeforeTransfer).eq(fee);
    if (!transferCorrect) {
        throw new Error("Transfer checks failed");
    }
}

<<<<<<< HEAD
async function testForcedExit(contract: Contract, syncWallet: Wallet, token: types.TokenLike, amount: BigNumber) {
    const targetEthWallet = ethers.Wallet.createRandom().connect(ethersProvider);
    const targetWallet = await Wallet.fromEthSigner(targetEthWallet, syncProvider);

    // Do a transfer to new operation.
    const transferFullFee = await syncProvider.getTransactionFee("Transfer", targetWallet.address(), token);
    const transferFee = transferFullFee.totalFee;

    const transferToNewHandle = await syncWallet.syncTransfer({
        to: targetWallet.address(),
        token,
        amount,
        fee: transferFee,
    });
    await transferToNewHandle.awaitReceipt();

    const initiatorBeforeWithdraw = await syncWallet.getBalance(token);
    const targetBeforeWithdraw = await targetWallet.getBalance(token);
    const operatorBeforeWithdraw = await getOperatorBalance(token);
    const onchainBalanceBeforeWithdraw = await targetWallet.getEthereumBalance(token);

    // Then do a ForcedExit operation.
    const fullFee = await syncProvider.getTransactionFee("Withdraw", targetWallet.address(), token);
    const fee = fullFee.totalFee;

    const startTime = new Date().getTime();
    const forcedExitHandle = await syncWallet.syncForcedExit({
        target: targetWallet.address(),
        token,
        fee,
    });
    console.log(`ForcedExit posted: ${new Date().getTime() - startTime} ms`);

    // Await for verification with a timeout set.
    await promiseTimeout(VERIFY_TIMEOUT, forcedExitHandle.awaitVerifyReceipt());
    console.log(`ForcedExit verified: ${new Date().getTime() - startTime} ms`);

    const initiatorAfterWithdraw = await syncWallet.getBalance(token);
    const targetAfterWithdraw = await targetWallet.getBalance(token);
    const operatorAfterWithdraw = await getOperatorBalance(token);
    const onchainBalanceAfterWithdraw = await targetWallet.getEthereumBalance(token);

    const tokenId = await targetWallet.provider.tokenSet.resolveTokenId(token);
    const pendingToBeOnchainBalance = await contract.getBalanceToWithdraw(await targetWallet.address(), tokenId);

    if (!initiatorBeforeWithdraw.sub(initiatorAfterWithdraw).eq(fee)) {
        throw new Error("Wrong amount on initiator wallet after ForcedExit");
    }
    if (!targetBeforeWithdraw.sub(targetAfterWithdraw).eq(amount)) {
        throw new Error("Wrong amount on target wallet after ForcedExit");
    }
    if (!operatorAfterWithdraw.sub(operatorBeforeWithdraw).eq(fee)) {
        throw new Error("Wrong amount of operator fees after ForcedExit");
    }
    if (!onchainBalanceAfterWithdraw.add(pendingToBeOnchainBalance).sub(onchainBalanceBeforeWithdraw).eq(amount)) {
        throw new Error("Wrong amount onchain after ForcedExit");
    }
}

=======
>>>>>>> fd721ee9
async function testWithdraw(
    contract: Contract,
    withdrawTo: Wallet,
    syncWallet: Wallet,
    token: types.TokenLike,
    amount: BigNumber
) {
    const fullFee = await syncProvider.getTransactionFee("Withdraw", withdrawTo.address(), token);
    const fee = fullFee.totalFee;

    const wallet2BeforeWithdraw = await syncWallet.getBalance(token);
    const operatorBeforeWithdraw = await getOperatorBalance(token);
    const onchainBalanceBeforeWithdraw = await withdrawTo.getEthereumBalance(token);
    const startTime = new Date().getTime();
    const withdrawHandle = await syncWallet.withdrawFromSyncToEthereum({
        ethAddress: withdrawTo.address(),
        token,
        amount,
        fee,
    });
    console.log(`Withdraw posted: ${new Date().getTime() - startTime} ms`);

    // Await for verification with a timeout set.
    await promiseTimeout(VERIFY_TIMEOUT, withdrawHandle.awaitVerifyReceipt());
    console.log(`Withdraw verified: ${new Date().getTime() - startTime} ms`);
    const wallet2AfterWithdraw = await syncWallet.getBalance(token);
    const operatorAfterWithdraw = await getOperatorBalance(token);
    const onchainBalanceAfterWithdraw = await withdrawTo.getEthereumBalance(token);

    const tokenId = await withdrawTo.provider.tokenSet.resolveTokenId(token);
    const pendingToBeOnchainBalance = await contract.getBalanceToWithdraw(await withdrawTo.address(), tokenId);

    if (!wallet2BeforeWithdraw.sub(wallet2AfterWithdraw).eq(amount.add(fee))) {
        throw new Error("Wrong amount on wallet after WITHDRAW");
    }
    if (!operatorAfterWithdraw.sub(operatorBeforeWithdraw).eq(fee)) {
        throw new Error("Wrong amount of operator fees after WITHDRAW");
    }
    if (!onchainBalanceAfterWithdraw.add(pendingToBeOnchainBalance).sub(onchainBalanceBeforeWithdraw).eq(amount)) {
        throw new Error("Wrong amount onchain after WITHDRAW");
    }
}

<<<<<<< HEAD
async function testChangePubkeyOnchain(syncWallet: Wallet, token: types.TokenLike) {
    if (!(await syncWallet.isSigningKeySet())) {
        const startTime = new Date().getTime();
        await (await syncWallet.onchainAuthSigningKey("committed")).wait();
        const changePubkeyHandle = await syncWallet.setSigningKey({
            feeToken: token,
            onchainAuth: true,
        });
=======
async function testFastWithdraw(
    contract: Contract,
    withdrawTo: Wallet,
    syncWallet: Wallet,
    token: types.TokenLike,
    amount: BigNumber
) {
    const fullFee = await syncProvider.getTransactionFee("FastWithdraw", withdrawTo.address(), token);
    const fee = fullFee.totalFee;

    const wallet2BeforeWithdraw = await syncWallet.getBalance(token);
    const operatorBeforeWithdraw = await getOperatorBalance(token);
    const onchainBalanceBeforeWithdraw = await withdrawTo.getEthereumBalance(token);
    const startTime = new Date().getTime();
    const withdrawHandle = await syncWallet.withdrawFromSyncToEthereum({
        ethAddress: withdrawTo.address(),
        token,
        amount,
        fee,
        fastProcessing: true,
    });
    console.log(`Fast withdraw posted: ${new Date().getTime() - startTime} ms`);

    // Await for verification with a timeout set.
    await promiseTimeout(VERIFY_TIMEOUT, withdrawHandle.awaitVerifyReceipt());
    console.log(`Fast withdraw verified: ${new Date().getTime() - startTime} ms`);
    const wallet2AfterWithdraw = await syncWallet.getBalance(token);
    const operatorAfterWithdraw = await getOperatorBalance(token);
    const onchainBalanceAfterWithdraw = await withdrawTo.getEthereumBalance(token);

    const tokenId = await withdrawTo.provider.tokenSet.resolveTokenId(token);
    const pendingToBeOnchainBalance = await contract.getBalanceToWithdraw(await withdrawTo.address(), tokenId);

    if (!wallet2BeforeWithdraw.sub(wallet2AfterWithdraw).eq(amount.add(fee))) {
        throw new Error("Wrong amount on wallet after fast withdraw");
    }
    if (!operatorAfterWithdraw.sub(operatorBeforeWithdraw).eq(fee)) {
        throw new Error("Wrong amount of operator fees after fast withdraw");
    }
    if (!onchainBalanceAfterWithdraw.add(pendingToBeOnchainBalance).sub(onchainBalanceBeforeWithdraw).eq(amount)) {
        throw new Error("Wrong amount onchain after fast withdraw");
    }
}

async function testChangePubkeyOnchain(syncWallet: Wallet) {
    if (!(await syncWallet.isSigningKeySet())) {
        const startTime = new Date().getTime();
        await (await syncWallet.onchainAuthSigningKey("committed")).wait();
        const changePubkeyHandle = await syncWallet.setSigningKey("committed", true);
>>>>>>> fd721ee9
        console.log(`Change pubkey onchain posted: ${new Date().getTime() - startTime} ms`);
        await changePubkeyHandle.awaitReceipt();
        console.log(`Change pubkey onchain committed: ${new Date().getTime() - startTime} ms`);
        if (!(await syncWallet.isSigningKeySet())) {
            throw new Error("Change pubkey onchain failed");
        }
    }
}

<<<<<<< HEAD
async function testChangePubkeyOffchain(syncWallet: Wallet, token: types.TokenLike) {
    if (!(await syncWallet.isSigningKeySet())) {
        const startTime = new Date().getTime();
        const changePubkeyHandle = await syncWallet.setSigningKey({
            feeToken: token,
        });
=======
async function testChangePubkeyOffchain(syncWallet: Wallet) {
    if (!(await syncWallet.isSigningKeySet())) {
        const startTime = new Date().getTime();
        const changePubkeyHandle = await syncWallet.setSigningKey();
>>>>>>> fd721ee9
        console.log(`Change pubkey offchain posted: ${new Date().getTime() - startTime} ms`);
        await changePubkeyHandle.awaitReceipt();
        console.log(`Change pubkey offchain committed: ${new Date().getTime() - startTime} ms`);
        if (!(await syncWallet.isSigningKeySet())) {
            throw new Error("Change pubkey offchain failed");
        }
    }
}

async function testThrowingErrorOnTxFail(zksyncDepositorWallet: Wallet) {
    console.log("testThrowingErrorOnTxFail");
    let testPassed = true;

    const ethWallet = ethers.Wallet.createRandom().connect(ethersProvider);
    const syncWallet = await Wallet.fromEthSigner(ethWallet, syncProvider);

    // Create account so transfer would fail while tx is being executed
    const initialDeposit = await zksyncDepositorWallet.depositToSyncFromEthereum({
        depositTo: ethWallet.address,
        token: "ETH",
        amount: "1",
    });
    await initialDeposit.awaitReceipt();

    try {
        const tx = await syncWallet.syncTransfer({
            to: zksyncDepositorWallet.address(),
            token: "ETH",
            amount: utils.parseEther("0.01"),
            fee: utils.parseEther("10"),
        });
        await tx.awaitVerifyReceipt();
        testPassed = false;
    } catch (e) {
        console.log("Error (expected) on sync tx fail:", e);
    }

    if (!testPassed) {
        throw new Error("testThrowingErrorOnTxFail failed");
    }
    console.log("Test ok");
}

async function moveFunds(
    contract: Contract,
<<<<<<< HEAD
=======
    ethProxy: ETHProxy,
>>>>>>> fd721ee9
    depositWallet: Wallet,
    syncWallet1: Wallet,
    syncWallet2: Wallet,
    token: types.TokenLike,
    depositAmountETH: string
) {
    const depositAmount = utils.parseEther(depositAmountETH);

    // we do two transfers to test transfer to new and ordinary transfer.
    const transfersAmount = depositAmount.div(10);
    const withdrawAmount = transfersAmount.div(10);

    await testAutoApprovedDeposit(depositWallet, syncWallet1, token, depositAmount.div(2));
    console.log(`Auto approved deposit ok, Token: ${token}`);
    await testDeposit(depositWallet, syncWallet1, token, depositAmount.div(2));
    console.log(`Forever approved deposit ok, Token: ${token}`);
    await testChangePubkeyOnchain(syncWallet1, token);
    console.log(`Change pubkey onchain ok`);
    await testForcedExit(contract, syncWallet1, token, transfersAmount);
    console.log(`ForcedExit OK`);
    await testTransfer(syncWallet1, syncWallet2, token, transfersAmount);
    console.log(`Transfer to new ok, Token: ${token}`);
    await testTransfer(syncWallet1, syncWallet2, token, transfersAmount);
    console.log(`Transfer ok, Token: ${token}`);
    await testTransferToSelf(syncWallet1, token, transfersAmount);
    console.log(`Transfer to self with fee ok, Token: ${token}`);
    await testChangePubkeyOffchain(syncWallet2, token);
    console.log(`Change pubkey offchain ok`);
    await testSendingWithWrongSignature(syncWallet1, syncWallet2);
    await testWithdraw(contract, syncWallet2, syncWallet2, token, withdrawAmount);
    console.log(`Withdraw ok, Token: ${token}`);
    // Note that wallet is different from `testWithdraw` to not interfere with previous withdrawal.
    await testFastWithdraw(contract, syncWallet1, syncWallet1, token, withdrawAmount);
    console.log(`Fast withdraw ok, Token: ${token}`);
}

async function testSendingWithWrongSignature(syncWallet1: Wallet, syncWallet2: Wallet) {
    const signedTransfer: types.Transfer = syncWallet1.signer.signSyncTransfer({
        accountId: await syncWallet1.getAccountId(),
        from: syncWallet1.address(),
        to: syncWallet2.address(),
        tokenId: 0,
        amount: utils.parseEther("0.001"),
        fee: utils.parseEther("0.001"),
        nonce: await syncWallet1.getNonce(),
    });

    const ETH_SIGNATURE_LENGTH_PREFIXED = 132;
    const fakeEthSignature: types.TxEthSignature = {
        signature: "0x".padEnd(ETH_SIGNATURE_LENGTH_PREFIXED, "0"),
        type: "EthereumSignature",
    };

    try {
        await syncWallet1.provider.submitTx(signedTransfer, fakeEthSignature);
        assert(false, "sending tx with incorrect eth signature must throw");
    } catch (e) {
        assert(
            e.jrpcError.message == "Eth signature is incorrect",
            "sending tx with incorrect eth signature must fail"
        );
    }

    const fullFee = await syncProvider.getTransactionFee("Withdraw", syncWallet1.address(), "ETH");
    const fee = fullFee.totalFee;

    const signedWithdraw = syncWallet1.signer.signSyncWithdraw({
        accountId: await syncWallet1.getAccountId(),
        from: syncWallet1.address(),
        ethAddress: syncWallet1.address(),
        tokenId: 0,
        amount: utils.parseEther("0.001"),
        fee: fee,
        nonce: await syncWallet1.getNonce(),
    });

    try {
        await syncWallet1.provider.submitTx(signedWithdraw, fakeEthSignature);
        assert(false, "sending tx with incorrect eth signature must throw");
    } catch (e) {
        assert(
            e.jrpcError.message == "Eth signature is incorrect",
            `sending tx with incorrect eth signature must fail, got message: ${e.jrpcError.message}`
        );
    }
}

function promiseTimeout(ms, promise) {
    // Create a promise that rejects in <ms> milliseconds
    let timeout = new Promise((resolve, reject) => {
        let id = setTimeout(() => {
            clearTimeout(id);
            reject("Timed out in " + ms + "ms.");
        }, ms);
    });

    // Returns a race between our timeout and the passed in promise
    return Promise.race([promise, timeout]);
}

<<<<<<< HEAD
async function checkFailedTransactionResending(depositWallet: Wallet, syncWallet1: Wallet, syncWallet2: Wallet) {
=======
async function checkFailedTransactionResending(
    contract: Contract,
    depositWallet: Wallet,
    syncWallet1: Wallet,
    syncWallet2: Wallet
) {
>>>>>>> fd721ee9
    console.log("Checking invalid transaction resending");
    const amount = utils.parseEther("0.2");

    const transferFullFee = await syncProvider.getTransactionFee("Transfer", syncWallet2.address(), "ETH");
    const transferFee = transferFullFee.totalFee;

    const changePubkeyFeeType = {
        ChangePubKey: { onchainPubkeyAuth: false },
    };
    const changePubKeyFullFee = await syncProvider.getTransactionFee(changePubkeyFeeType, syncWallet1.address(), "ETH");
    const changePubKeyFee = changePubKeyFullFee.totalFee;

    await testAutoApprovedDeposit(
        depositWallet,
        syncWallet1,
        "ETH",
        amount.div(2).add(transferFee).add(changePubKeyFee)
    );
    await testChangePubkeyOnchain(syncWallet1, "ETH");
    try {
        await testTransfer(syncWallet1, syncWallet2, "ETH", amount);
    } catch (e) {
        assert(e?.value?.failReason == `Not enough balance`);
        console.log("Transfer failed (expected)");
    }

    await testDeposit(depositWallet, syncWallet1, "ETH", amount.div(2));
    // We should wait some `timeoutBeforeReceipt` to give server enough time
    // to move our transaction with success flag from mempool to statekeeper
    //
    // If we won't wait enough, then we'll get the receipt for the previous, failed tx,
    // which has the same hash. The new (successful) receipt will be available only
    // when tx will be executed again in state keeper, so we must wait for it.
    await testTransfer(syncWallet1, syncWallet2, "ETH", amount, 3000);
}

(async () => {
    try {
        if (process.argv[2] === "http") {
            console.log("Testing with http provider");
            syncProvider = await Provider.newHttpProvider(process.env.HTTP_API_ADDR, 50);
        } else {
            console.log("Testing with websocket provider");
            syncProvider = await Provider.newWebsocketProvider(process.env.WS_API_ADDR);
        }
        const ERC20_SYMBOL = "DAI";
        const ERC20_ADDRESS = syncProvider.tokenSet.resolveTokenAddress(ERC20_SYMBOL);

        const ethProxy = new ETHProxy(ethersProvider, syncProvider.contractAddress);

        const ethWallet = ethers.Wallet.fromMnemonic(process.env.TEST_MNEMONIC, "m/44'/60'/0'/0/0").connect(
            ethersProvider
        );
        const erc20 = new Contract(ERC20_ADDRESS, IERC20_INTERFACE, ethWallet);
        const syncDepositorWallet = ethers.Wallet.createRandom().connect(ethersProvider);
        await (
            await ethWallet.sendTransaction({ to: syncDepositorWallet.address, value: utils.parseEther("6.0") })
        ).wait();
<<<<<<< HEAD
        await (await erc20.transfer(syncDepositorWallet.address, utils.parseEther("110.0"))).wait();
=======
        await (await erc20.transfer(syncDepositorWallet.address, utils.parseEther("210.0"))).wait();
>>>>>>> fd721ee9
        const zksyncDepositorWallet = await Wallet.fromEthSigner(syncDepositorWallet, syncProvider);

        const syncWalletSigner = ethers.Wallet.createRandom().connect(ethersProvider);
        await await ethWallet.sendTransaction({ to: syncWalletSigner.address, value: utils.parseEther("6.0") });
        const syncWallet = await Wallet.fromEthSigner(syncWalletSigner, syncProvider);

        const contract = new Contract(syncProvider.contractAddress.mainContract, franklin_abi, ethWallet);

        const ethWallet2 = ethers.Wallet.createRandom().connect(ethersProvider);
        await await ethWallet.sendTransaction({ to: ethWallet2.address, value: utils.parseEther("6.0") });
        const syncWallet2 = await Wallet.fromEthSigner(ethWallet2, syncProvider);

        const ethWallet3 = ethers.Wallet.createRandom().connect(ethersProvider);
        await await ethWallet.sendTransaction({ to: ethWallet3.address, value: utils.parseEther("6.0") });
        const syncWallet3 = await Wallet.fromEthSigner(ethWallet3, syncProvider);

        await testThrowingErrorOnTxFail(zksyncDepositorWallet);

        apitype.deleteUnusedGenFiles();
        await apitype.checkStatusResponseType();
        await apitype.checkTestnetConfigResponseType();

        // Check that transaction can be successfully executed after previous failure.
        const ethWallet4 = ethers.Wallet.createRandom().connect(ethersProvider);
        await await ethWallet.sendTransaction({ to: ethWallet4.address, value: utils.parseEther("6.0") });
        const syncWallet4 = await Wallet.fromEthSigner(ethWallet4, syncProvider);
        const ethWallet5 = ethers.Wallet.createRandom().connect(ethersProvider);
        await await ethWallet.sendTransaction({ to: ethWallet5.address, value: utils.parseEther("6.0") });
        const syncWallet5 = await Wallet.fromEthSigner(ethWallet5, syncProvider);
<<<<<<< HEAD
        await checkFailedTransactionResending(zksyncDepositorWallet, syncWallet4, syncWallet5);

        console.log("Move funds ERC-20 start");
        await moveFunds(contract, zksyncDepositorWallet, syncWallet, syncWallet2, ERC20_SYMBOL, "50.0");
        console.log("Move funds ERC-20 OK");

        console.log("Move funds ETH start");
        await moveFunds(contract, zksyncDepositorWallet, syncWallet, syncWallet3, "ETH", "0.5");
        console.log("Move funds ETH OK");
=======
        await checkFailedTransactionResending(contract, zksyncDepositorWallet, syncWallet4, syncWallet5);

        await moveFunds(contract, ethProxy, zksyncDepositorWallet, syncWallet, syncWallet2, ERC20_SYMBOL, "200.0");
        await moveFunds(contract, ethProxy, zksyncDepositorWallet, syncWallet, syncWallet3, "ETH", "1.0");
>>>>>>> fd721ee9

        await syncProvider.disconnect();
    } catch (e) {
        console.error("Error: ", e);
        process.exit(1);
    }
})();<|MERGE_RESOLUTION|>--- conflicted
+++ resolved
@@ -157,7 +157,6 @@
     }
 }
 
-<<<<<<< HEAD
 async function testForcedExit(contract: Contract, syncWallet: Wallet, token: types.TokenLike, amount: BigNumber) {
     const targetEthWallet = ethers.Wallet.createRandom().connect(ethersProvider);
     const targetWallet = await Wallet.fromEthSigner(targetEthWallet, syncProvider);
@@ -217,8 +216,6 @@
     }
 }
 
-=======
->>>>>>> fd721ee9
 async function testWithdraw(
     contract: Contract,
     withdrawTo: Wallet,
@@ -262,16 +259,6 @@
     }
 }
 
-<<<<<<< HEAD
-async function testChangePubkeyOnchain(syncWallet: Wallet, token: types.TokenLike) {
-    if (!(await syncWallet.isSigningKeySet())) {
-        const startTime = new Date().getTime();
-        await (await syncWallet.onchainAuthSigningKey("committed")).wait();
-        const changePubkeyHandle = await syncWallet.setSigningKey({
-            feeToken: token,
-            onchainAuth: true,
-        });
-=======
 async function testFastWithdraw(
     contract: Contract,
     withdrawTo: Wallet,
@@ -316,12 +303,14 @@
     }
 }
 
-async function testChangePubkeyOnchain(syncWallet: Wallet) {
+async function testChangePubkeyOnchain(syncWallet: Wallet, token: types.TokenLike) {
     if (!(await syncWallet.isSigningKeySet())) {
         const startTime = new Date().getTime();
         await (await syncWallet.onchainAuthSigningKey("committed")).wait();
-        const changePubkeyHandle = await syncWallet.setSigningKey("committed", true);
->>>>>>> fd721ee9
+        const changePubkeyHandle = await syncWallet.setSigningKey({
+            feeToken: token,
+            onchainAuth: true,
+        });
         console.log(`Change pubkey onchain posted: ${new Date().getTime() - startTime} ms`);
         await changePubkeyHandle.awaitReceipt();
         console.log(`Change pubkey onchain committed: ${new Date().getTime() - startTime} ms`);
@@ -331,19 +320,12 @@
     }
 }
 
-<<<<<<< HEAD
 async function testChangePubkeyOffchain(syncWallet: Wallet, token: types.TokenLike) {
     if (!(await syncWallet.isSigningKeySet())) {
         const startTime = new Date().getTime();
         const changePubkeyHandle = await syncWallet.setSigningKey({
             feeToken: token,
         });
-=======
-async function testChangePubkeyOffchain(syncWallet: Wallet) {
-    if (!(await syncWallet.isSigningKeySet())) {
-        const startTime = new Date().getTime();
-        const changePubkeyHandle = await syncWallet.setSigningKey();
->>>>>>> fd721ee9
         console.log(`Change pubkey offchain posted: ${new Date().getTime() - startTime} ms`);
         await changePubkeyHandle.awaitReceipt();
         console.log(`Change pubkey offchain committed: ${new Date().getTime() - startTime} ms`);
@@ -389,10 +371,6 @@
 
 async function moveFunds(
     contract: Contract,
-<<<<<<< HEAD
-=======
-    ethProxy: ETHProxy,
->>>>>>> fd721ee9
     depositWallet: Wallet,
     syncWallet1: Wallet,
     syncWallet2: Wallet,
@@ -493,16 +471,8 @@
     return Promise.race([promise, timeout]);
 }
 
-<<<<<<< HEAD
-async function checkFailedTransactionResending(depositWallet: Wallet, syncWallet1: Wallet, syncWallet2: Wallet) {
-=======
 async function checkFailedTransactionResending(
-    contract: Contract,
-    depositWallet: Wallet,
-    syncWallet1: Wallet,
-    syncWallet2: Wallet
-) {
->>>>>>> fd721ee9
+    depositWallet: Wallet, syncWallet1: Wallet, syncWallet2: Wallet) {
     console.log("Checking invalid transaction resending");
     const amount = utils.parseEther("0.2");
 
@@ -561,11 +531,7 @@
         await (
             await ethWallet.sendTransaction({ to: syncDepositorWallet.address, value: utils.parseEther("6.0") })
         ).wait();
-<<<<<<< HEAD
-        await (await erc20.transfer(syncDepositorWallet.address, utils.parseEther("110.0"))).wait();
-=======
         await (await erc20.transfer(syncDepositorWallet.address, utils.parseEther("210.0"))).wait();
->>>>>>> fd721ee9
         const zksyncDepositorWallet = await Wallet.fromEthSigner(syncDepositorWallet, syncProvider);
 
         const syncWalletSigner = ethers.Wallet.createRandom().connect(ethersProvider);
@@ -595,22 +561,15 @@
         const ethWallet5 = ethers.Wallet.createRandom().connect(ethersProvider);
         await await ethWallet.sendTransaction({ to: ethWallet5.address, value: utils.parseEther("6.0") });
         const syncWallet5 = await Wallet.fromEthSigner(ethWallet5, syncProvider);
-<<<<<<< HEAD
         await checkFailedTransactionResending(zksyncDepositorWallet, syncWallet4, syncWallet5);
 
         console.log("Move funds ERC-20 start");
-        await moveFunds(contract, zksyncDepositorWallet, syncWallet, syncWallet2, ERC20_SYMBOL, "50.0");
+        await moveFunds(contract, zksyncDepositorWallet, syncWallet, syncWallet2, ERC20_SYMBOL, "200.0");
         console.log("Move funds ERC-20 OK");
 
         console.log("Move funds ETH start");
-        await moveFunds(contract, zksyncDepositorWallet, syncWallet, syncWallet3, "ETH", "0.5");
+        await moveFunds(contract, zksyncDepositorWallet, syncWallet, syncWallet3, "ETH", "1.0");
         console.log("Move funds ETH OK");
-=======
-        await checkFailedTransactionResending(contract, zksyncDepositorWallet, syncWallet4, syncWallet5);
-
-        await moveFunds(contract, ethProxy, zksyncDepositorWallet, syncWallet, syncWallet2, ERC20_SYMBOL, "200.0");
-        await moveFunds(contract, ethProxy, zksyncDepositorWallet, syncWallet, syncWallet3, "ETH", "1.0");
->>>>>>> fd721ee9
 
         await syncProvider.disconnect();
     } catch (e) {
