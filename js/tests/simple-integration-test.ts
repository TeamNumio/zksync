import {
    Wallet,
    Provider,
    ETHProxy, getDefaultProvider, types, utils as zkutils
} from "zksync";
// HACK: using require as type system work-around
const franklin_abi = require('../../contracts/build/Franklin.json');
import {ethers, utils, Contract} from "ethers";
import {parseEther} from "ethers/utils";
import {IERC20_INTERFACE} from "zksync/build/utils";


const WEB3_URL = process.env.WEB3_URL;
// Mnemonic for eth wallet.
const MNEMONIC = process.env.TEST_MNEMONIC;
const ERC_20TOKEN = process.env.TEST_ERC20;

const network = process.env.ETH_NETWORK == "localhost" ? "localhost" : "testnet";
console.log("Running integration test on the ", network, " network");
const ethersProvider = new ethers.providers.JsonRpcProvider(WEB3_URL);

let syncProvider: Provider;

async function getOperatorBalance(token: types.TokenLike, type: "committed" | "verified" = "committed") {
    const accountState = await syncProvider.getState(process.env.OPERATOR_FRANKLIN_ADDRESS);
    const tokenSet = syncProvider.tokenSet;
    const tokenSymbol = tokenSet.resolveTokenSymbol(token);
    let balance;
    if (type == "committed") {
        balance = accountState.committed.balances[tokenSymbol] || "0";
    } else {
        balance = accountState.verified.balances[tokenSymbol] || "0";
    }
    return utils.bigNumberify(balance);
}

async function testAutoApprovedDeposit(depositWallet: Wallet, syncWallet: Wallet, token: types.TokenLike, amount: utils.BigNumberish) {
    const balanceBeforeDep = await syncWallet.getBalance(token);

    const startTime = new Date().getTime();
    const depositHandle = await depositWallet.depositToSyncFromEthereum(
        {
            depositTo: syncWallet.address(),
            token: token,
            amount,
            approveDepositAmountForERC20: true,
        });
    console.log(`Deposit posted: ${(new Date().getTime()) - startTime} ms`);
    await depositHandle.awaitReceipt();
    console.log(`Deposit committed: ${(new Date().getTime()) - startTime} ms`);
    const balanceAfterDep = await syncWallet.getBalance(token);

    if (!balanceAfterDep.sub(balanceBeforeDep).eq(amount)) {
        throw new Error("Deposit checks failed");
    }
}

async function testDeposit(depositWallet: Wallet, syncWallet: Wallet, token: types.TokenLike, amount: utils.BigNumberish) {
    const balanceBeforeDep = await syncWallet.getBalance(token);

    const startTime = new Date().getTime();
    if (!zkutils.isTokenETH(token)) {
        if (await depositWallet.isERC20DepositsApproved(token)){
            throw new Error("Token should not be approved");
        }
        const approveERC20 = await depositWallet.approveERC20TokenDeposits(token);
        await approveERC20.wait();
        console.log(`Deposit approved: ${(new Date().getTime()) - startTime} ms`);
        if (!await depositWallet.isERC20DepositsApproved(token)){
            throw new Error("Token be approved");
        }
    }
    const depositHandle = await depositWallet.depositToSyncFromEthereum(
        {
            depositTo: syncWallet.address(),
            token: token,
            amount,
        });
    console.log(`Deposit posted: ${(new Date().getTime()) - startTime} ms`);
    await depositHandle.awaitReceipt();
    console.log(`Deposit committed: ${(new Date().getTime()) - startTime} ms`);
    const balanceAfterDep = await syncWallet.getBalance(token);

    if (!zkutils.isTokenETH(token)) {
        if (!await depositWallet.isERC20DepositsApproved(token)){
            throw new Error("Token should still be approved");
        }
    }

    if (!balanceAfterDep.sub(balanceBeforeDep).eq(amount)) {
        throw new Error("Deposit checks failed");
    }
}

async function testTransfer(syncWallet1: Wallet, syncWallet2: Wallet, token: types.TokenLike, amount: utils.BigNumber, fee: utils.BigNumber) {
    const wallet1BeforeTransfer = await syncWallet1.getBalance(token);
    const wallet2BeforeTransfer = await syncWallet2.getBalance(token);
    const operatorBeforeTransfer = await getOperatorBalance(token);
    const startTime = new Date().getTime();
    const transferToNewHandle = await syncWallet1.syncTransfer({
        to: syncWallet2.address(),
        token,
        amount,
        fee
    });
    console.log(`Transfer posted: ${(new Date().getTime()) - startTime} ms`);
    await transferToNewHandle.awaitReceipt();
    console.log(`Transfer committed: ${(new Date().getTime()) - startTime} ms`);
    const wallet1AfterTransfer = await syncWallet1.getBalance(token);
    const wallet2AfterTransfer = await syncWallet2.getBalance(token);
    const operatorAfterTransfer = await getOperatorBalance(token);

    let transferCorrect = true;
    transferCorrect = transferCorrect && wallet1BeforeTransfer.sub(wallet1AfterTransfer).eq(amount.add(fee));
    transferCorrect = transferCorrect && wallet2AfterTransfer.sub(wallet2BeforeTransfer).eq(amount);
    transferCorrect = transferCorrect && operatorAfterTransfer.sub(operatorBeforeTransfer).eq(fee);
    if (!transferCorrect) {
        throw new Error("Transfer checks failed");
    }
}

async function testWithdraw(contract: Contract, withdrawTo: Wallet, syncWallet: Wallet, token: types.TokenLike, amount: utils.BigNumber, fee: utils.BigNumber) {
    const wallet2BeforeWithdraw = await syncWallet.getBalance(token);
    const operatorBeforeWithdraw = await getOperatorBalance(token);
    const onchainBalanceBeforeWithdraw = await withdrawTo.getEthereumBalance(token);
    const startTime = new Date().getTime();
    const withdrawHandle = await syncWallet.withdrawFromSyncToEthereum({
        ethAddress: withdrawTo.address(),
        token,
        amount,
        fee
    });
    console.log(`Withdraw posted: ${(new Date().getTime()) - startTime} ms`);
    await withdrawHandle.awaitVerifyReceipt();
    console.log(`Withdraw verified: ${(new Date().getTime()) - startTime} ms`);
    const wallet2AfterWithdraw = await syncWallet.getBalance(token);
    const operatorAfterWithdraw = await getOperatorBalance(token);
    const onchainBalanceAfterWithdraw = await withdrawTo.getEthereumBalance(token);

    const tokenId = await withdrawTo.provider.tokenSet.resolveTokenId(token);
    const pendingToBeOnchainBalance = await contract.balancesToWithdraw(
        await withdrawTo.address(),
        tokenId,
    );

    if (!wallet2BeforeWithdraw.sub(wallet2AfterWithdraw).eq(amount.add(fee))) {
        throw new Error("Wrong amount on wallet after WITHDRAW");
    }
    if (!operatorAfterWithdraw.sub(operatorBeforeWithdraw).eq(fee)) {
        throw new Error("Wrong amount of operator fees after WITHDRAW");
    }
    if (!(onchainBalanceAfterWithdraw.add(pendingToBeOnchainBalance)).sub(onchainBalanceBeforeWithdraw).eq(amount)) {
        throw new Error("Wrong amount onchain after WITHDRAW");
    }
}

async function testChangePubkeyOnchain(syncWallet: Wallet) {
    if (! await syncWallet.isSigningKeySet()) {
        const startTime = new Date().getTime();
        await (await syncWallet.onchainAuthSigningKey("committed")).wait();
        const changePubkeyHandle = await syncWallet.setSigningKey("committed", true);
        console.log(`Change pubkey onchain posted: ${(new Date().getTime()) - startTime} ms`);
        await changePubkeyHandle.awaitReceipt();
        console.log(`Change pubkey onchain committed: ${(new Date().getTime()) - startTime} ms`);
        if (! await syncWallet.isSigningKeySet()) {
            throw new Error("Change pubkey onchain failed");
        }
    }
}

async function testChangePubkeyOffchain(syncWallet: Wallet) {
    if (! await syncWallet.isSigningKeySet()) {
        const startTime = new Date().getTime();
        const changePubkeyHandle = await syncWallet.setSigningKey();
        console.log(`Change pubkey offchain posted: ${(new Date().getTime()) - startTime} ms`);
        await changePubkeyHandle.awaitReceipt();
        console.log(`Change pubkey offchain committed: ${(new Date().getTime()) - startTime} ms`);
        if (! await syncWallet.isSigningKeySet()) {
            throw new Error("Change pubkey offchain failed");
        }
    }
}

async function testThrowingErrorOnTxFail(syncWalletRich: Wallet) {
    let testPassed = true;

    const ethWallet = ethers.Wallet.createRandom().connect(ethersProvider);
    const syncWallet = await Wallet.fromEthSigner(
        ethWallet,
        syncProvider,
    );

    try {
        const tx = await syncWalletRich.depositToSyncFromEthereum({
            depositTo: syncWallet.address(),
            token: "ETH",
            amount: utils.parseEther('0.01'),
            maxFeeInETHToken: utils.parseEther('0'),
            approveDepositAmountForERC20: true,
        });
        await tx.awaitVerifyReceipt();
        testPassed = false;
    } catch (e) {
        console.log(`Error (expected) on priorityop fail:${e}`.slice(0,50));
    }
    
    try {
        const tx = await syncWallet.syncTransfer({
            to: syncWalletRich.address(),
            token: "ETH",
            amount: utils.parseEther('0.01'),
            fee: utils.parseEther('10'),
        });
        await tx.awaitVerifyReceipt();
        testPassed = false;
    } catch (e) {
        console.log('Error (expected) on sync tx fail:', e);
    }

    if (!testPassed) {
        throw new Error("testThrowingErrorOnTxFail failed");
    }
}

async function moveFunds(contract: Contract, ethProxy: ETHProxy, depositWallet: Wallet, syncWallet1: Wallet, syncWallet2: Wallet, token: types.TokenLike, depositAmountETH: string) {
    const depositAmount = utils.parseEther(depositAmountETH);

    // we do two transfers to test transfer to new and ordinary transfer.
    const transfersFee = depositAmount.div(25);
    const transfersAmount = depositAmount.div(2).sub(transfersFee);

    const withdrawFee = transfersAmount.div(20);
    const withdrawAmount = transfersAmount.sub(withdrawFee);

    await testAutoApprovedDeposit(depositWallet, syncWallet1, token, depositAmount.div(2));
    console.log(`Auto approved deposit ok, Token: ${token}`);
    await testDeposit(depositWallet, syncWallet1, token, depositAmount.div(2));
    console.log(`Forever approved deposit ok, Token: ${token}`);
    await testChangePubkeyOnchain(syncWallet1);
    console.log(`Change pubkey onchain ok`);
    await testTransfer(syncWallet1, syncWallet2, token, transfersAmount, transfersFee);
    console.log(`Transfer to new ok, Token: ${token}`);
    await testTransfer(syncWallet1, syncWallet2, token, transfersAmount, transfersFee);
    console.log(`Transfer ok, Token: ${token}`);
    await testChangePubkeyOffchain(syncWallet2);
    console.log(`Change pubkey offchain ok`);
    await testWithdraw(contract, syncWallet2, syncWallet2, token, withdrawAmount, withdrawFee);
    console.log(`Withdraw ok, Token: ${token}`);
}

(async () => {
    try {
        syncProvider = await Provider.newWebsocketProvider(process.env.WS_API_ADDR);

        const ethProxy = new ETHProxy(ethersProvider, syncProvider.contractAddress);

        const ethWallet = ethers.Wallet.fromMnemonic(
            MNEMONIC,
            "m/44'/60'/0'/0/0"
        ).connect(ethersProvider);
        const syncDepositorWallet = ethers.Wallet.createRandom().connect(ethersProvider);
        await (await ethWallet.sendTransaction({to: syncDepositorWallet.address, value: parseEther("0.02")})).wait();
        const erc20contract = new Contract(ERC_20TOKEN, IERC20_INTERFACE, ethWallet);
        await (await erc20contract.transfer(syncDepositorWallet.address, parseEther("0.02"))).wait();
        const zksyncDepositorWallet = await Wallet.fromEthSigner(syncDepositorWallet, syncProvider);

        const syncWalletSigner = ethers.Wallet.createRandom().connect(ethersProvider);
        await (await ethWallet.sendTransaction({to: syncWalletSigner.address, value: parseEther("0.01")}));
        const syncWallet = await Wallet.fromEthSigner(
            syncWalletSigner,
            syncProvider,
        );

        const contract = new Contract(
            syncProvider.contractAddress.mainContract,
            franklin_abi.interface,
            ethWallet,
        );

        const ethWallet2 = ethers.Wallet.createRandom().connect(ethersProvider);
        await (await ethWallet.sendTransaction({to: ethWallet2.address, value: parseEther("0.01")}));
        const syncWallet2 = await Wallet.fromEthSigner(
            ethWallet2,
            syncProvider,
        );

        const ethWallet3 = ethers.Wallet.createRandom().connect(ethersProvider);
        await (await ethWallet.sendTransaction({to: ethWallet3.address, value: parseEther("0.01")}));
        const syncWallet3 = await Wallet.fromEthSigner(
            ethWallet3,
            syncProvider,
        );

<<<<<<< HEAD
        await testThrowingErrorOnTxFail(syncWalletRich);

        await moveFunds(contract, ethProxy, syncWalletRich, syncWallet, syncWallet2, ERC_20TOKEN, "0.018");
        await moveFunds(contract, ethProxy, syncWalletRich, syncWallet, syncWallet3, "ETH", "0.018");
=======
        await moveFunds(contract, ethProxy, zksyncDepositorWallet, syncWallet, syncWallet2, ERC_20TOKEN, "0.018");
        await moveFunds(contract, ethProxy, zksyncDepositorWallet, syncWallet, syncWallet3, "ETH", "0.018");
>>>>>>> 6cacfc2f

        await syncProvider.disconnect();
    } catch (e) {
        console.error("Error: ", e);
        process.exit(0); // TODO: undestand why it does not work on CI and fix(task is created).
    }
})();<|MERGE_RESOLUTION|>--- conflicted
+++ resolved
@@ -181,7 +181,7 @@
     }
 }
 
-async function testThrowingErrorOnTxFail(syncWalletRich: Wallet) {
+async function testThrowingErrorOnTxFail(zksyncDepositorWallet: Wallet) {
     let testPassed = true;
 
     const ethWallet = ethers.Wallet.createRandom().connect(ethersProvider);
@@ -191,7 +191,7 @@
     );
 
     try {
-        const tx = await syncWalletRich.depositToSyncFromEthereum({
+        const tx = await zksyncDepositorWallet.depositToSyncFromEthereum({
             depositTo: syncWallet.address(),
             token: "ETH",
             amount: utils.parseEther('0.01'),
@@ -206,7 +206,7 @@
     
     try {
         const tx = await syncWallet.syncTransfer({
-            to: syncWalletRich.address(),
+            to: zksyncDepositorWallet.address(),
             token: "ETH",
             amount: utils.parseEther('0.01'),
             fee: utils.parseEther('10'),
@@ -291,15 +291,10 @@
             syncProvider,
         );
 
-<<<<<<< HEAD
-        await testThrowingErrorOnTxFail(syncWalletRich);
-
-        await moveFunds(contract, ethProxy, syncWalletRich, syncWallet, syncWallet2, ERC_20TOKEN, "0.018");
-        await moveFunds(contract, ethProxy, syncWalletRich, syncWallet, syncWallet3, "ETH", "0.018");
-=======
+        await testThrowingErrorOnTxFail(zksyncDepositorWallet);
+
         await moveFunds(contract, ethProxy, zksyncDepositorWallet, syncWallet, syncWallet2, ERC_20TOKEN, "0.018");
         await moveFunds(contract, ethProxy, zksyncDepositorWallet, syncWallet, syncWallet3, "ETH", "0.018");
->>>>>>> 6cacfc2f
 
         await syncProvider.disconnect();
     } catch (e) {
