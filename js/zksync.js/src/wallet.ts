import { BigNumber, BigNumberish, Contract, ContractTransaction, ethers } from "ethers";
import { ETHProxy, Provider } from "./provider";
import { Signer } from "./signer";
import {
    AccountState,
    Address,
    TokenLike,
    Nonce,
    PriorityOperationReceipt,
    TransactionReceipt,
    PubKeyHash,
    TxEthSignature,
    ChangePubKey,
    EthSignerType,
    SignedTransaction,
} from "./types";
import {
    ERC20_APPROVE_TRESHOLD,
    IERC20_INTERFACE,
    isTokenETH,
    MAX_ERC20_APPROVE_AMOUNT,
    getChangePubkeyMessage,
    SYNC_MAIN_CONTRACT_INTERFACE,
    getSignedBytesFromMessage,
    signMessagePersonalAPI,
    ERC20_DEPOSIT_GAS_LIMIT,
} from "./utils";

class ZKSyncTxError extends Error {
    constructor(message: string, public value: PriorityOperationReceipt | TransactionReceipt) {
        super(message);
    }
}

export class Wallet {
    public provider: Provider;

    private constructor(
        public ethSigner: ethers.Signer,
        public cachedAddress: Address,
        public signer?: Signer,
        public accountId?: number,
        public ethSignerType?: EthSignerType
    ) {}

    connect(provider: Provider) {
        this.provider = provider;
        return this;
    }

    static async fromEthSigner(
        ethWallet: ethers.Signer,
        provider: Provider,
        signer?: Signer,
        accountId?: number,
        ethSignerType?: EthSignerType
    ): Promise<Wallet> {
        if (signer == null) {
            const signerResult = await Signer.fromETHSignature(ethWallet);
            signer = signerResult.signer;
            ethSignerType = ethSignerType || signerResult.ethSignatureType;
        } else if (ethSignerType == null) {
            throw new Error("If you passed signer, you must also pass ethSignerType.");
        }

        const wallet = new Wallet(ethWallet, await ethWallet.getAddress(), signer, accountId, ethSignerType);

        wallet.connect(provider);
        return wallet;
    }

    static async fromEthSignerNoKeys(
        ethWallet: ethers.Signer,
        provider: Provider,
        accountId?: number,
        ethSignerType?: EthSignerType
    ): Promise<Wallet> {
        const wallet = new Wallet(ethWallet, await ethWallet.getAddress(), undefined, accountId, ethSignerType);
        wallet.connect(provider);
        return wallet;
    }

    async getEthMessageSignature(message: string): Promise<TxEthSignature> {
        if (this.ethSignerType == null) {
            throw new Error("ethSignerType is unknown");
        }

        const signedBytes = getSignedBytesFromMessage(message, !this.ethSignerType.isSignedMsgPrefixed);

        const signature = await signMessagePersonalAPI(this.ethSigner, signedBytes);

        return {
            type: this.ethSignerType.verificationMethod === "ECDSA" ? "EthereumSignature" : "EIP1271Signature",
            signature,
        };
    }

    async signSyncTransfer(transfer: {
        to: Address;
        token: TokenLike;
        amount: BigNumberish;
        fee: BigNumberish;
        nonce: number;
    }): Promise<SignedTransaction> {
        if (!this.signer) {
            throw new Error("ZKSync signer is required for sending zksync transactions.");
        }

        await this.setRequiredAccountIdFromServer("Transfer funds");

        const tokenId = await this.provider.tokenSet.resolveTokenId(transfer.token);

        const transactionData = {
            accountId: this.accountId,
            from: this.address(),
            to: transfer.to,
            tokenId,
            amount: transfer.amount,
            fee: transfer.fee,
            nonce: transfer.nonce,
        };

        const stringAmount = this.provider.tokenSet.formatToken(transfer.token, transfer.amount);
        const stringFee = this.provider.tokenSet.formatToken(transfer.token, transfer.fee);
        const stringToken = await this.provider.tokenSet.resolveTokenSymbol(transfer.token);
        const humanReadableTxInfo =
            `Transfer ${stringAmount} ${stringToken}\n` +
            `To: ${transfer.to.toLowerCase()}\n` +
            `Nonce: ${transfer.nonce}\n` +
            `Fee: ${stringFee} ${stringToken}\n` +
            `Account Id: ${this.accountId}`;

        const txMessageEthSignature = await this.getEthMessageSignature(humanReadableTxInfo);
        const signedTransferTransaction = this.signer.signSyncTransfer(transactionData);
        return {
            tx: signedTransferTransaction,
            ethereumSignature: txMessageEthSignature,
        };
    }

    async syncTransfer(transfer: {
        to: Address;
        token: TokenLike;
        amount: BigNumberish;
        fee?: BigNumberish;
        nonce?: Nonce;
    }): Promise<Transaction> {
        transfer.nonce = transfer.nonce != null ? await this.getNonce(transfer.nonce) : await this.getNonce();

        if (transfer.fee == null) {
            const fullFee = await this.provider.getTransactionFee("Transfer", transfer.to, transfer.token);
            transfer.fee = fullFee.totalFee;
        }
        const signedTransferTransaction = await this.signSyncTransfer(transfer as any);
        return submitSignedTransaction(signedTransferTransaction, this.provider);
    }

    async signWithdrawFromSyncToEthereum(withdraw: {
        ethAddress: string;
        token: TokenLike;
        amount: BigNumberish;
        fee: BigNumberish;
        nonce: number;
    }): Promise<SignedTransaction> {
        if (!this.signer) {
            throw new Error("ZKSync signer is required for sending zksync transactions.");
        }
        await this.setRequiredAccountIdFromServer("Withdraw funds");

        const tokenId = await this.provider.tokenSet.resolveTokenId(withdraw.token);
        const transactionData = {
            accountId: this.accountId,
            from: this.address(),
            ethAddress: withdraw.ethAddress,
            tokenId,
            amount: withdraw.amount,
            fee: withdraw.fee,
            nonce: withdraw.nonce,
        };

        const stringAmount = this.provider.tokenSet.formatToken(withdraw.token, withdraw.amount);
        const stringFee = this.provider.tokenSet.formatToken(withdraw.token, withdraw.fee);
        const stringToken = await this.provider.tokenSet.resolveTokenSymbol(withdraw.token);
        const humanReadableTxInfo =
            `Withdraw ${stringAmount} ${stringToken}\n` +
            `To: ${withdraw.ethAddress.toLowerCase()}\n` +
            `Nonce: ${withdraw.nonce}\n` +
            `Fee: ${stringFee} ${stringToken}\n` +
            `Account Id: ${this.accountId}`;

        const txMessageEthSignature = await this.getEthMessageSignature(humanReadableTxInfo);

        const signedWithdrawTransaction = this.signer.signSyncWithdraw(transactionData);

        return {
            tx: signedWithdrawTransaction,
            ethereumSignature: txMessageEthSignature,
        };
    }

    async withdrawFromSyncToEthereum(withdraw: {
        ethAddress: string;
        token: TokenLike;
        amount: BigNumberish;
        fee?: BigNumberish;
        nonce?: Nonce;
        fastProcessing?: boolean;
    }): Promise<Transaction> {
        withdraw.nonce = withdraw.nonce != null ? await this.getNonce(withdraw.nonce) : await this.getNonce();

        if (withdraw.fee == null) {
            const feeType = withdraw.fastProcessing === true ? "FastWithdraw" : "Withdraw";

            const fullFee = await this.provider.getTransactionFee(feeType, withdraw.ethAddress, withdraw.token);
            withdraw.fee = fullFee.totalFee;
        }

        const signedWithdrawTransaction = await this.signWithdrawFromSyncToEthereum(withdraw as any);

        return submitSignedTransaction(signedWithdrawTransaction, this.provider, withdraw.fastProcessing);
    }

    async isSigningKeySet(): Promise<boolean> {
        if (!this.signer) {
            throw new Error("ZKSync signer is required for current pubkey calculation.");
        }
        const currentPubKeyHash = await this.getCurrentPubKeyHash();
        const signerPubKeyHash = this.signer.pubKeyHash();
        return currentPubKeyHash === signerPubKeyHash;
    }

    async signSetSigningKey(nonce: number, onchainAuth = false): Promise<SignedTransaction> {
        if (!this.signer) {
            throw new Error("ZKSync signer is required for current pubkey calculation.");
        }

        const newPubKeyHash = this.signer.pubKeyHash();

        await this.setRequiredAccountIdFromServer("Set Signing Key");

        const changePubKeyMessage = getChangePubkeyMessage(newPubKeyHash, nonce, this.accountId);
        const ethSignature = onchainAuth ? null : (await this.getEthMessageSignature(changePubKeyMessage)).signature;

        const changePubKeyTx: ChangePubKey = {
            type: "ChangePubKey",
            accountId: this.accountId,
            account: this.address(),
            newPkHash: this.signer.pubKeyHash(),
            nonce,
            ethSignature,
        };

        return {
            tx: changePubKeyTx,
        };
    }

    async setSigningKey(nonce: Nonce = "committed", onchainAuth = false): Promise<Transaction> {
        const numNonce = await this.getNonce(nonce);
        const txData = await this.signSetSigningKey(numNonce, onchainAuth);

        const currentPubKeyHash = await this.getCurrentPubKeyHash();
        if (currentPubKeyHash === (txData.tx as ChangePubKey).newPkHash) {
            throw new Error("Current signing key is already set");
        }

        return submitSignedTransaction(txData, this.provider);
    }

    async isOnchainAuthSigningKeySet(nonce: Nonce = "committed"): Promise<boolean> {
        const mainZkSyncContract = new Contract(
            this.provider.contractAddress.mainContract,
            SYNC_MAIN_CONTRACT_INTERFACE,
            this.ethSigner
        );

        const numNonce = await this.getNonce(nonce);
        const onchainAuthFact = await mainZkSyncContract.authFacts(this.address(), numNonce);
        return onchainAuthFact !== "0x0000000000000000000000000000000000000000000000000000000000000000";
    }

    async onchainAuthSigningKey(
        nonce: Nonce = "committed",
        ethTxOptions?: ethers.providers.TransactionRequest
    ): Promise<ContractTransaction> {
        if (!this.signer) {
            throw new Error("ZKSync signer is required for current pubkey calculation.");
        }

        const currentPubKeyHash = await this.getCurrentPubKeyHash();
        const newPubKeyHash = this.signer.pubKeyHash();

        if (currentPubKeyHash === newPubKeyHash) {
            throw new Error("Current PubKeyHash is the same as new");
        }

        const numNonce = await this.getNonce(nonce);

        const mainZkSyncContract = new Contract(
            this.provider.contractAddress.mainContract,
            SYNC_MAIN_CONTRACT_INTERFACE,
            this.ethSigner
        );

        let gasLimit = BigNumber.from("200000");
        return mainZkSyncContract.setAuthPubkeyHash(newPubKeyHash.replace("sync:", "0x"), numNonce, {
<<<<<<< HEAD
            gasLimit: gasLimit,
            ...ethTxOptions
=======
            gasLimit: BigNumber.from("200000"),
            ...ethTxOptions,
>>>>>>> 78d01312
        });
    }

    async getCurrentPubKeyHash(): Promise<PubKeyHash> {
        return (await this.provider.getState(this.address())).committed.pubKeyHash;
    }

    async getNonce(nonce: Nonce = "committed"): Promise<number> {
        if (nonce === "committed") {
            return (await this.provider.getState(this.address())).committed.nonce;
        } else if (typeof nonce === "number") {
            return nonce;
        }
    }

    async getAccountId(): Promise<number | undefined> {
        return (await this.provider.getState(this.address())).id;
    }

    address(): Address {
        return this.cachedAddress;
    }

    async getAccountState(): Promise<AccountState> {
        return this.provider.getState(this.address());
    }

    async getBalance(token: TokenLike, type: "committed" | "verified" = "committed"): Promise<BigNumber> {
        const accountState = await this.getAccountState();
        const tokenSymbol = this.provider.tokenSet.resolveTokenSymbol(token);
        let balance;
        if (type === "committed") {
            balance = accountState.committed.balances[tokenSymbol] || "0";
        } else {
            balance = accountState.verified.balances[tokenSymbol] || "0";
        }
        return BigNumber.from(balance);
    }

    async getEthereumBalance(token: TokenLike): Promise<BigNumber> {
        let balance: BigNumber;
        if (isTokenETH(token)) {
            balance = await this.ethSigner.provider.getBalance(this.cachedAddress);
        } else {
            const erc20contract = new Contract(
                this.provider.tokenSet.resolveTokenAddress(token),
                IERC20_INTERFACE,
                this.ethSigner
            );
            balance = await erc20contract.balanceOf(this.cachedAddress);
        }
        return balance;
    }

    async isERC20DepositsApproved(token: TokenLike): Promise<boolean> {
        if (isTokenETH(token)) {
            throw Error("ETH token does not need approval.");
        }
        const tokenAddress = this.provider.tokenSet.resolveTokenAddress(token);
        const erc20contract = new Contract(tokenAddress, IERC20_INTERFACE, this.ethSigner);
        const currentAllowance = await erc20contract.allowance(
            this.address(),
            this.provider.contractAddress.mainContract
        );
        return BigNumber.from(currentAllowance).gte(ERC20_APPROVE_TRESHOLD);
    }

    async approveERC20TokenDeposits(token: TokenLike): Promise<ContractTransaction> {
        if (isTokenETH(token)) {
            throw Error("ETH token does not need approval.");
        }
        const tokenAddress = this.provider.tokenSet.resolveTokenAddress(token);
        const erc20contract = new Contract(tokenAddress, IERC20_INTERFACE, this.ethSigner);

        return erc20contract.approve(this.provider.contractAddress.mainContract, MAX_ERC20_APPROVE_AMOUNT);
    }

    async depositToSyncFromEthereum(deposit: {
        depositTo: Address;
        token: TokenLike;
        amount: BigNumberish;
        ethTxOptions?: ethers.providers.TransactionRequest;
        approveDepositAmountForERC20?: boolean;
    }): Promise<ETHOperation> {
        const gasPrice = await this.ethSigner.provider.getGasPrice();

        const mainZkSyncContract = new Contract(
            this.provider.contractAddress.mainContract,
            SYNC_MAIN_CONTRACT_INTERFACE,
            this.ethSigner
        );

        let ethTransaction;

        if (isTokenETH(deposit.token)) {
            ethTransaction = await mainZkSyncContract.depositETH(deposit.depositTo, {
                value: BigNumber.from(deposit.amount),
                gasLimit: BigNumber.from("200000"),
                gasPrice,
                ...deposit.ethTxOptions,
            });
        } else {
            const tokenAddress = this.provider.tokenSet.resolveTokenAddress(deposit.token);
            // ERC20 token deposit
            const erc20contract = new Contract(tokenAddress, IERC20_INTERFACE, this.ethSigner);
            let nonce;
            if (deposit.approveDepositAmountForERC20) {
                const approveTx = await erc20contract.approve(
                    this.provider.contractAddress.mainContract,
                    deposit.amount
                );
                nonce = approveTx.nonce + 1;
            }
            const args = [
                tokenAddress,
                deposit.amount,
                deposit.depositTo,
                {
                    nonce,
                    gasPrice,
                    ...deposit.ethTxOptions,
                } as ethers.providers.TransactionRequest,
            ];

            // We set gas limit only if user does not set it using ethTxOptions.
            const txRequest = args[args.length - 1] as ethers.providers.TransactionRequest;
            if (txRequest.gasLimit == null) {
                const gasEstimate = await mainZkSyncContract.estimateGas
                    .depositERC20(...args)
                    .then((estimate) => estimate, (_err) => BigNumber.from("0"));
                txRequest.gasLimit = gasEstimate.gte(ERC20_DEPOSIT_GAS_LIMIT) ? gasEstimate : ERC20_DEPOSIT_GAS_LIMIT;
                args[args.length - 1] = txRequest;
            }

            ethTransaction = await mainZkSyncContract.depositERC20(...args);
        }

        return new ETHOperation(ethTransaction, this.provider);
    }

    async emergencyWithdraw(withdraw: {
        token: TokenLike;
        accountId?: number;
        ethTxOptions?: ethers.providers.TransactionRequest;
    }): Promise<ETHOperation> {
        const gasPrice = await this.ethSigner.provider.getGasPrice();
        const ethProxy = new ETHProxy(this.ethSigner.provider, this.provider.contractAddress);

        let accountId;
        if (withdraw.accountId != null) {
            accountId = withdraw.accountId;
        } else if (this.accountId !== undefined) {
            accountId = this.accountId;
        } else {
            const accountState = await this.getAccountState();
            if (!accountState.id) {
                throw new Error("Can't resolve account id from the zkSync node");
            }
            accountId = accountState.id;
        }

        const mainZkSyncContract = new Contract(
            ethProxy.contractAddress.mainContract,
            SYNC_MAIN_CONTRACT_INTERFACE,
            this.ethSigner
        );

        const tokenAddress = this.provider.tokenSet.resolveTokenAddress(withdraw.token);
        const ethTransaction = await mainZkSyncContract.fullExit(accountId, tokenAddress, {
            gasLimit: BigNumber.from("500000"),
            gasPrice,
            ...withdraw.ethTxOptions,
        });

        return new ETHOperation(ethTransaction, this.provider);
    }

    private async setRequiredAccountIdFromServer(actionName: string) {
        if (this.accountId === undefined) {
            const accountIdFromServer = await this.getAccountId();
            if (accountIdFromServer == null) {
                throw new Error(`Failed to ${actionName}: Account does not exist in the zkSync network`);
            } else {
                this.accountId = accountIdFromServer;
            }
        }
    }
}

class ETHOperation {
    state: "Sent" | "Mined" | "Committed" | "Verified" | "Failed";
    error?: ZKSyncTxError;
    priorityOpId?: BigNumber;

    constructor(public ethTx: ContractTransaction, public zkSyncProvider: Provider) {
        this.state = "Sent";
    }

    async awaitEthereumTxCommit() {
        if (this.state !== "Sent") return;

        const txReceipt = await this.ethTx.wait();
        for (const log of txReceipt.logs) {
            try {
                const priorityQueueLog = SYNC_MAIN_CONTRACT_INTERFACE.parseLog(log);
                if (priorityQueueLog && priorityQueueLog.args.serialId != null) {
                    this.priorityOpId = priorityQueueLog.args.serialId;
                }
                // tslint:disable-next-line:no-empty
            } catch {}
        }
        if (!this.priorityOpId) {
            throw new Error("Failed to parse tx logs");
        }

        this.state = "Mined";
        return txReceipt;
    }

    async awaitReceipt(): Promise<PriorityOperationReceipt> {
        this.throwErrorIfFailedState();

        await this.awaitEthereumTxCommit();
        if (this.state !== "Mined") return;
        const receipt = await this.zkSyncProvider.notifyPriorityOp(this.priorityOpId.toNumber(), "COMMIT");

        if (!receipt.executed) {
            this.setErrorState(new ZKSyncTxError("Priority operation failed", receipt));
            this.throwErrorIfFailedState();
        }

        this.state = "Committed";
        return receipt;
    }

    async awaitVerifyReceipt(): Promise<PriorityOperationReceipt> {
        await this.awaitReceipt();
        if (this.state !== "Committed") return;
        const receipt = await this.zkSyncProvider.notifyPriorityOp(this.priorityOpId.toNumber(), "VERIFY");
        this.state = "Verified";

        return receipt;
    }

    private setErrorState(error: ZKSyncTxError) {
        this.state = "Failed";
        this.error = error;
    }

    private throwErrorIfFailedState() {
        if (this.state === "Failed") throw this.error;
    }
}

class Transaction {
    state: "Sent" | "Committed" | "Verified" | "Failed";
    error?: ZKSyncTxError;

    constructor(public txData, public txHash: string, public sidechainProvider: Provider) {
        this.state = "Sent";
    }

    async awaitReceipt(): Promise<TransactionReceipt> {
        this.throwErrorIfFailedState();

        if (this.state !== "Sent") return;

        const receipt = await this.sidechainProvider.notifyTransaction(this.txHash, "COMMIT");

        if (!receipt.success) {
            this.setErrorState(new ZKSyncTxError(`zkSync transaction failed: ${receipt.failReason}`, receipt));
            this.throwErrorIfFailedState();
        }

        this.state = "Committed";
        return receipt;
    }

    async awaitVerifyReceipt(): Promise<TransactionReceipt> {
        await this.awaitReceipt();
        const receipt = await this.sidechainProvider.notifyTransaction(this.txHash, "VERIFY");

        this.state = "Verified";
        return receipt;
    }

    private setErrorState(error: ZKSyncTxError) {
        this.state = "Failed";
        this.error = error;
    }

    private throwErrorIfFailedState() {
        if (this.state === "Failed") throw this.error;
    }
}

export async function submitSignedTransaction(
    signedTx: SignedTransaction,
    provider: Provider,
    fastProcessing?: boolean
): Promise<Transaction> {
    const transactionHash = await provider.submitTx(signedTx.tx, signedTx.ethereumSignature, fastProcessing);
    return new Transaction(signedTx, transactionHash, provider);
}<|MERGE_RESOLUTION|>--- conflicted
+++ resolved
@@ -302,15 +302,9 @@
             this.ethSigner
         );
 
-        let gasLimit = BigNumber.from("200000");
         return mainZkSyncContract.setAuthPubkeyHash(newPubKeyHash.replace("sync:", "0x"), numNonce, {
-<<<<<<< HEAD
-            gasLimit: gasLimit,
-            ...ethTxOptions
-=======
             gasLimit: BigNumber.from("200000"),
             ...ethTxOptions,
->>>>>>> 78d01312
         });
     }
 
